--- conflicted
+++ resolved
@@ -1369,45 +1369,7 @@
       "button_width": 16,
       "corner_radius": 8
     },
-<<<<<<< HEAD
     "project_row": {
-=======
-    "shared_project_row": {
-      "guest_avatar_spacing": 4,
-      "height": 24,
-      "guest_avatar": {
-        "corner_radius": 8,
-        "width": 14
-      },
-      "name": {
-        "family": "Zed Mono",
-        "color": "#979db4",
-        "size": 14,
-        "margin": {
-          "left": 8,
-          "right": 6
-        }
-      },
-      "guests": {
-        "margin": {
-          "left": 8,
-          "right": 8
-        }
-      },
-      "padding": {
-        "left": 12,
-        "right": 12
-      },
-      "background": "#293256",
-      "hover": {
-        "background": "#363f62"
-      },
-      "active": {
-        "background": "#444c6f"
-      }
-    },
-    "unshared_project_row": {
->>>>>>> 25427f0f
       "guest_avatar_spacing": 4,
       "height": 24,
       "guest_avatar": {
