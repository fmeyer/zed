mod blink_manager;
pub mod display_map;
mod editor_settings;
mod element;

mod git;
mod highlight_matching_bracket;
mod hover_popover;
pub mod items;
mod link_go_to_definition;
mod mouse_context_menu;
pub mod movement;
pub mod multi_buffer;
mod persistence;
pub mod scroll;
pub mod selections_collection;

#[cfg(test)]
mod editor_tests;
#[cfg(any(test, feature = "test-support"))]
pub mod test;

use ::git::diff::DiffHunk;
use aho_corasick::AhoCorasick;
use anyhow::{anyhow, Result};
use blink_manager::BlinkManager;
use client::{ClickhouseEvent, TelemetrySettings};
use clock::ReplicaId;
use collections::{BTreeMap, Bound, HashMap, HashSet, VecDeque};
use copilot::Copilot;
pub use display_map::DisplayPoint;
use display_map::*;
pub use editor_settings::EditorSettings;
pub use element::RenderExcerptHeaderParams;
pub use element::{
    Cursor, EditorElement, HighlightedRange, HighlightedRangeLine, LineWithInvisibles,
};
use futures::FutureExt;
use fuzzy::{StringMatch, StringMatchCandidate};
use gpui::{
    actions,
    color::Color,
    elements::*,
    executor,
    fonts::{self, HighlightStyle, TextStyle},
    geometry::vector::Vector2F,
    impl_actions,
    keymap_matcher::KeymapContext,
    platform::{CursorStyle, MouseButton},
<<<<<<< HEAD
    serde_json::{self, json},
    AnyElement, AnyViewHandle, AppContext, AsyncAppContext, ClipboardItem, Element, Entity,
    LayoutContext, ModelHandle, Subscription, Task, View, ViewContext, ViewHandle, WeakViewHandle,
=======
    serde_json, AnyElement, AnyViewHandle, AppContext, AsyncAppContext, ClipboardItem, Element,
    Entity, ModelHandle, Subscription, Task, View, ViewContext, ViewHandle, WeakViewHandle,
>>>>>>> 53906fd3
    WindowContext,
};
use highlight_matching_bracket::refresh_matching_bracket_highlights;
use hover_popover::{hide_hover, HoverState};
pub use items::MAX_TAB_TITLE_LEN;
use itertools::Itertools;
pub use language::{char_kind, CharKind};
use language::{
    language_settings::{self, all_language_settings},
    AutoindentMode, BracketPair, Buffer, CodeAction, CodeLabel, Completion, CursorShape,
    Diagnostic, DiagnosticSeverity, File, IndentKind, IndentSize, Language, OffsetRangeExt,
    OffsetUtf16, Point, Selection, SelectionGoal, TransactionId,
};
use link_go_to_definition::{
    hide_link_definition, show_link_definition, LinkDefinitionKind, LinkGoToDefinitionState,
};
pub use multi_buffer::{
    Anchor, AnchorRangeExt, ExcerptId, ExcerptRange, MultiBuffer, MultiBufferSnapshot, ToOffset,
    ToPoint,
};
use multi_buffer::{MultiBufferChunks, ToOffsetUtf16};
use ordered_float::OrderedFloat;
use project::{FormatTrigger, Location, LocationLink, Project, ProjectPath, ProjectTransaction};
use scroll::{
    autoscroll::Autoscroll, OngoingScroll, ScrollAnchor, ScrollManager, ScrollbarAutoHide,
};
use selections_collection::{resolve_multiple, MutableSelectionsCollection, SelectionsCollection};
use serde::{Deserialize, Serialize};
use settings::SettingsStore;
use smallvec::SmallVec;
use snippet::Snippet;
use std::{
    any::TypeId,
    borrow::Cow,
    cmp::{self, Ordering, Reverse},
    mem,
    num::NonZeroU32,
    ops::{Deref, DerefMut, Range},
    path::Path,
    sync::Arc,
    time::{Duration, Instant},
};
pub use sum_tree::Bias;
use theme::{DiagnosticStyle, Theme, ThemeSettings};
use util::{post_inc, RangeExt, ResultExt, TryFutureExt};
use workspace::{ItemNavHistory, ViewId, Workspace};

use crate::git::diff_hunk_to_display;

const CURSOR_BLINK_INTERVAL: Duration = Duration::from_millis(500);
const MAX_LINE_LEN: usize = 1024;
const MIN_NAVIGATION_HISTORY_ROW_DELTA: i64 = 10;
const MAX_SELECTION_HISTORY_LEN: usize = 1024;
const COPILOT_DEBOUNCE_TIMEOUT: Duration = Duration::from_millis(75);

pub const FORMAT_TIMEOUT: Duration = Duration::from_secs(2);

#[derive(Clone, Deserialize, PartialEq, Default)]
pub struct SelectNext {
    #[serde(default)]
    pub replace_newest: bool,
}

#[derive(Clone, Deserialize, PartialEq, Default)]
pub struct SelectPrevious {
    #[serde(default)]
    pub replace_newest: bool,
}

#[derive(Clone, Deserialize, PartialEq)]
pub struct SelectToBeginningOfLine {
    #[serde(default)]
    stop_at_soft_wraps: bool,
}

#[derive(Clone, Default, Deserialize, PartialEq)]
pub struct MovePageUp {
    #[serde(default)]
    center_cursor: bool,
}

#[derive(Clone, Default, Deserialize, PartialEq)]
pub struct MovePageDown {
    #[serde(default)]
    center_cursor: bool,
}

#[derive(Clone, Deserialize, PartialEq)]
pub struct SelectToEndOfLine {
    #[serde(default)]
    stop_at_soft_wraps: bool,
}

#[derive(Clone, Deserialize, PartialEq)]
pub struct ToggleCodeActions {
    #[serde(default)]
    pub deployed_from_indicator: bool,
}

#[derive(Clone, Default, Deserialize, PartialEq)]
pub struct ConfirmCompletion {
    #[serde(default)]
    pub item_ix: Option<usize>,
}

#[derive(Clone, Default, Deserialize, PartialEq)]
pub struct ConfirmCodeAction {
    #[serde(default)]
    pub item_ix: Option<usize>,
}

#[derive(Clone, Default, Deserialize, PartialEq)]
pub struct ToggleComments {
    #[serde(default)]
    pub advance_downwards: bool,
}

#[derive(Clone, Default, Deserialize, PartialEq)]
pub struct FoldAt {
    pub buffer_row: u32,
}

#[derive(Clone, Default, Deserialize, PartialEq)]
pub struct UnfoldAt {
    pub buffer_row: u32,
}

#[derive(Clone, Default, Deserialize, PartialEq)]
pub struct GutterHover {
    pub hovered: bool,
}

actions!(
    editor,
    [
        Cancel,
        Backspace,
        Delete,
        Newline,
        NewlineAbove,
        NewlineBelow,
        GoToDiagnostic,
        GoToPrevDiagnostic,
        GoToHunk,
        GoToPrevHunk,
        Indent,
        Outdent,
        DeleteLine,
        DeleteToPreviousWordStart,
        DeleteToPreviousSubwordStart,
        DeleteToNextWordEnd,
        DeleteToNextSubwordEnd,
        DeleteToBeginningOfLine,
        DeleteToEndOfLine,
        CutToEndOfLine,
        DuplicateLine,
        MoveLineUp,
        MoveLineDown,
        Transpose,
        Cut,
        Copy,
        Paste,
        Undo,
        Redo,
        MoveUp,
        PageUp,
        MoveDown,
        PageDown,
        MoveLeft,
        MoveRight,
        MoveToPreviousWordStart,
        MoveToPreviousSubwordStart,
        MoveToNextWordEnd,
        MoveToNextSubwordEnd,
        MoveToBeginningOfLine,
        MoveToEndOfLine,
        MoveToStartOfParagraph,
        MoveToEndOfParagraph,
        MoveToBeginning,
        MoveToEnd,
        SelectUp,
        SelectDown,
        SelectLeft,
        SelectRight,
        SelectToPreviousWordStart,
        SelectToPreviousSubwordStart,
        SelectToNextWordEnd,
        SelectToNextSubwordEnd,
        SelectToStartOfParagraph,
        SelectToEndOfParagraph,
        SelectToBeginning,
        SelectToEnd,
        SelectAll,
        SelectLine,
        SplitSelectionIntoLines,
        AddSelectionAbove,
        AddSelectionBelow,
        Tab,
        TabPrev,
        ShowCharacterPalette,
        SelectLargerSyntaxNode,
        SelectSmallerSyntaxNode,
        GoToDefinition,
        GoToTypeDefinition,
        MoveToEnclosingBracket,
        UndoSelection,
        RedoSelection,
        FindAllReferences,
        Rename,
        ConfirmRename,
        Fold,
        UnfoldLines,
        FoldSelectedRanges,
        ShowCompletions,
        OpenExcerpts,
        RestartLanguageServer,
        Hover,
        Format,
        ToggleSoftWrap,
        RevealInFinder,
        CopyPath,
        CopyRelativePath,
        CopyHighlightJson
    ]
);

impl_actions!(
    editor,
    [
        SelectNext,
        SelectPrevious,
        SelectToBeginningOfLine,
        SelectToEndOfLine,
        ToggleCodeActions,
        MovePageUp,
        MovePageDown,
        ConfirmCompletion,
        ConfirmCodeAction,
        ToggleComments,
        FoldAt,
        UnfoldAt,
        GutterHover
    ]
);

enum DocumentHighlightRead {}
enum DocumentHighlightWrite {}
enum InputComposition {}

#[derive(Copy, Clone, PartialEq, Eq)]
pub enum Direction {
    Prev,
    Next,
}

pub fn init_settings(cx: &mut AppContext) {
    settings::register::<EditorSettings>(cx);
}

pub fn init(cx: &mut AppContext) {
    init_settings(cx);
    cx.add_action(Editor::new_file);
    cx.add_action(Editor::cancel);
    cx.add_action(Editor::newline);
    cx.add_action(Editor::newline_above);
    cx.add_action(Editor::newline_below);
    cx.add_action(Editor::backspace);
    cx.add_action(Editor::delete);
    cx.add_action(Editor::tab);
    cx.add_action(Editor::tab_prev);
    cx.add_action(Editor::indent);
    cx.add_action(Editor::outdent);
    cx.add_action(Editor::delete_line);
    cx.add_action(Editor::delete_to_previous_word_start);
    cx.add_action(Editor::delete_to_previous_subword_start);
    cx.add_action(Editor::delete_to_next_word_end);
    cx.add_action(Editor::delete_to_next_subword_end);
    cx.add_action(Editor::delete_to_beginning_of_line);
    cx.add_action(Editor::delete_to_end_of_line);
    cx.add_action(Editor::cut_to_end_of_line);
    cx.add_action(Editor::duplicate_line);
    cx.add_action(Editor::move_line_up);
    cx.add_action(Editor::move_line_down);
    cx.add_action(Editor::transpose);
    cx.add_action(Editor::cut);
    cx.add_action(Editor::copy);
    cx.add_action(Editor::paste);
    cx.add_action(Editor::undo);
    cx.add_action(Editor::redo);
    cx.add_action(Editor::move_up);
    cx.add_action(Editor::move_page_up);
    cx.add_action(Editor::move_down);
    cx.add_action(Editor::move_page_down);
    cx.add_action(Editor::next_screen);
    cx.add_action(Editor::move_left);
    cx.add_action(Editor::move_right);
    cx.add_action(Editor::move_to_previous_word_start);
    cx.add_action(Editor::move_to_previous_subword_start);
    cx.add_action(Editor::move_to_next_word_end);
    cx.add_action(Editor::move_to_next_subword_end);
    cx.add_action(Editor::move_to_beginning_of_line);
    cx.add_action(Editor::move_to_end_of_line);
    cx.add_action(Editor::move_to_start_of_paragraph);
    cx.add_action(Editor::move_to_end_of_paragraph);
    cx.add_action(Editor::move_to_beginning);
    cx.add_action(Editor::move_to_end);
    cx.add_action(Editor::select_up);
    cx.add_action(Editor::select_down);
    cx.add_action(Editor::select_left);
    cx.add_action(Editor::select_right);
    cx.add_action(Editor::select_to_previous_word_start);
    cx.add_action(Editor::select_to_previous_subword_start);
    cx.add_action(Editor::select_to_next_word_end);
    cx.add_action(Editor::select_to_next_subword_end);
    cx.add_action(Editor::select_to_beginning_of_line);
    cx.add_action(Editor::select_to_end_of_line);
    cx.add_action(Editor::select_to_start_of_paragraph);
    cx.add_action(Editor::select_to_end_of_paragraph);
    cx.add_action(Editor::select_to_beginning);
    cx.add_action(Editor::select_to_end);
    cx.add_action(Editor::select_all);
    cx.add_action(Editor::select_line);
    cx.add_action(Editor::split_selection_into_lines);
    cx.add_action(Editor::add_selection_above);
    cx.add_action(Editor::add_selection_below);
    cx.add_action(Editor::select_next);
    cx.add_action(Editor::select_previous);
    cx.add_action(Editor::toggle_comments);
    cx.add_action(Editor::select_larger_syntax_node);
    cx.add_action(Editor::select_smaller_syntax_node);
    cx.add_action(Editor::move_to_enclosing_bracket);
    cx.add_action(Editor::undo_selection);
    cx.add_action(Editor::redo_selection);
    cx.add_action(Editor::go_to_diagnostic);
    cx.add_action(Editor::go_to_prev_diagnostic);
    cx.add_action(Editor::go_to_hunk);
    cx.add_action(Editor::go_to_prev_hunk);
    cx.add_action(Editor::go_to_definition);
    cx.add_action(Editor::go_to_type_definition);
    cx.add_action(Editor::fold);
    cx.add_action(Editor::fold_at);
    cx.add_action(Editor::unfold_lines);
    cx.add_action(Editor::unfold_at);
    cx.add_action(Editor::gutter_hover);
    cx.add_action(Editor::fold_selected_ranges);
    cx.add_action(Editor::show_completions);
    cx.add_action(Editor::toggle_code_actions);
    cx.add_action(Editor::open_excerpts);
    cx.add_action(Editor::toggle_soft_wrap);
    cx.add_action(Editor::reveal_in_finder);
    cx.add_action(Editor::copy_path);
    cx.add_action(Editor::copy_relative_path);
    cx.add_action(Editor::copy_highlight_json);
    cx.add_async_action(Editor::format);
    cx.add_action(Editor::restart_language_server);
    cx.add_action(Editor::show_character_palette);
    cx.add_async_action(Editor::confirm_completion);
    cx.add_async_action(Editor::confirm_code_action);
    cx.add_async_action(Editor::rename);
    cx.add_async_action(Editor::confirm_rename);
    cx.add_async_action(Editor::find_all_references);
    cx.add_action(Editor::next_copilot_suggestion);
    cx.add_action(Editor::previous_copilot_suggestion);
    cx.add_action(Editor::copilot_suggest);

    hover_popover::init(cx);
    scroll::actions::init(cx);

    workspace::register_project_item::<Editor>(cx);
    workspace::register_followable_item::<Editor>(cx);
    workspace::register_deserializable_item::<Editor>(cx);
}

trait InvalidationRegion {
    fn ranges(&self) -> &[Range<Anchor>];
}

#[derive(Clone, Debug, PartialEq)]
pub enum SelectPhase {
    Begin {
        position: DisplayPoint,
        add: bool,
        click_count: usize,
    },
    BeginColumnar {
        position: DisplayPoint,
        goal_column: u32,
    },
    Extend {
        position: DisplayPoint,
        click_count: usize,
    },
    Update {
        position: DisplayPoint,
        goal_column: u32,
        scroll_position: Vector2F,
    },
    End,
}

#[derive(Clone, Debug)]
pub enum SelectMode {
    Character,
    Word(Range<Anchor>),
    Line(Range<Anchor>),
    All,
}

#[derive(Copy, Clone, PartialEq, Eq, Debug)]
pub enum EditorMode {
    SingleLine,
    AutoHeight { max_lines: usize },
    Full,
}

#[derive(Clone, Debug)]
pub enum SoftWrap {
    None,
    EditorWidth,
    Column(u32),
}

#[derive(Clone)]
pub struct EditorStyle {
    pub text: TextStyle,
    pub placeholder_text: Option<TextStyle>,
    pub theme: theme::Editor,
    pub theme_id: usize,
}

type CompletionId = usize;

type GetFieldEditorTheme = dyn Fn(&theme::Theme) -> theme::FieldEditor;
type OverrideTextStyle = dyn Fn(&EditorStyle) -> Option<HighlightStyle>;

pub struct Editor {
    handle: WeakViewHandle<Self>,
    buffer: ModelHandle<MultiBuffer>,
    display_map: ModelHandle<DisplayMap>,
    pub selections: SelectionsCollection,
    pub scroll_manager: ScrollManager,
    columnar_selection_tail: Option<Anchor>,
    add_selections_state: Option<AddSelectionsState>,
    select_next_state: Option<SelectNextState>,
    select_prev_state: Option<SelectNextState>,
    selection_history: SelectionHistory,
    autoclose_regions: Vec<AutocloseRegion>,
    snippet_stack: InvalidationStack<SnippetState>,
    select_larger_syntax_node_stack: Vec<Box<[Selection<usize>]>>,
    ime_transaction: Option<TransactionId>,
    active_diagnostics: Option<ActiveDiagnosticGroup>,
    soft_wrap_mode_override: Option<language_settings::SoftWrap>,
    get_field_editor_theme: Option<Arc<GetFieldEditorTheme>>,
    override_text_style: Option<Box<OverrideTextStyle>>,
    project: Option<ModelHandle<Project>>,
    focused: bool,
    blink_manager: ModelHandle<BlinkManager>,
    show_local_selections: bool,
    mode: EditorMode,
    show_gutter: bool,
    placeholder_text: Option<Arc<str>>,
    render_excerpt_header: Option<element::RenderExcerptHeader>,
    highlighted_rows: Option<Range<u32>>,
    #[allow(clippy::type_complexity)]
    background_highlights: BTreeMap<TypeId, (fn(&Theme) -> Color, Vec<Range<Anchor>>)>,
    nav_history: Option<ItemNavHistory>,
    context_menu: Option<ContextMenu>,
    mouse_context_menu: ViewHandle<context_menu::ContextMenu>,
    completion_tasks: Vec<(CompletionId, Task<Option<()>>)>,
    next_completion_id: CompletionId,
    available_code_actions: Option<(ModelHandle<Buffer>, Arc<[CodeAction]>)>,
    code_actions_task: Option<Task<()>>,
    document_highlights_task: Option<Task<()>>,
    pending_rename: Option<RenameState>,
    searchable: bool,
    cursor_shape: CursorShape,
    workspace: Option<(WeakViewHandle<Workspace>, i64)>,
    keymap_context_layers: BTreeMap<TypeId, KeymapContext>,
    input_enabled: bool,
    read_only: bool,
    leader_replica_id: Option<u16>,
    remote_id: Option<ViewId>,
    hover_state: HoverState,
    gutter_hovered: bool,
    link_go_to_definition_state: LinkGoToDefinitionState,
    copilot_state: CopilotState,
    _subscriptions: Vec<Subscription>,
}

pub struct EditorSnapshot {
    pub mode: EditorMode,
    pub show_gutter: bool,
    pub display_snapshot: DisplaySnapshot,
    pub placeholder_text: Option<Arc<str>>,
    is_focused: bool,
    scroll_anchor: ScrollAnchor,
    ongoing_scroll: OngoingScroll,
}

#[derive(Clone, Debug)]
struct SelectionHistoryEntry {
    selections: Arc<[Selection<Anchor>]>,
    select_next_state: Option<SelectNextState>,
    select_prev_state: Option<SelectNextState>,
    add_selections_state: Option<AddSelectionsState>,
}

enum SelectionHistoryMode {
    Normal,
    Undoing,
    Redoing,
}

impl Default for SelectionHistoryMode {
    fn default() -> Self {
        Self::Normal
    }
}

#[derive(Default)]
struct SelectionHistory {
    #[allow(clippy::type_complexity)]
    selections_by_transaction:
        HashMap<TransactionId, (Arc<[Selection<Anchor>]>, Option<Arc<[Selection<Anchor>]>>)>,
    mode: SelectionHistoryMode,
    undo_stack: VecDeque<SelectionHistoryEntry>,
    redo_stack: VecDeque<SelectionHistoryEntry>,
}

impl SelectionHistory {
    fn insert_transaction(
        &mut self,
        transaction_id: TransactionId,
        selections: Arc<[Selection<Anchor>]>,
    ) {
        self.selections_by_transaction
            .insert(transaction_id, (selections, None));
    }

    #[allow(clippy::type_complexity)]
    fn transaction(
        &self,
        transaction_id: TransactionId,
    ) -> Option<&(Arc<[Selection<Anchor>]>, Option<Arc<[Selection<Anchor>]>>)> {
        self.selections_by_transaction.get(&transaction_id)
    }

    #[allow(clippy::type_complexity)]
    fn transaction_mut(
        &mut self,
        transaction_id: TransactionId,
    ) -> Option<&mut (Arc<[Selection<Anchor>]>, Option<Arc<[Selection<Anchor>]>>)> {
        self.selections_by_transaction.get_mut(&transaction_id)
    }

    fn push(&mut self, entry: SelectionHistoryEntry) {
        if !entry.selections.is_empty() {
            match self.mode {
                SelectionHistoryMode::Normal => {
                    self.push_undo(entry);
                    self.redo_stack.clear();
                }
                SelectionHistoryMode::Undoing => self.push_redo(entry),
                SelectionHistoryMode::Redoing => self.push_undo(entry),
            }
        }
    }

    fn push_undo(&mut self, entry: SelectionHistoryEntry) {
        if self
            .undo_stack
            .back()
            .map_or(true, |e| e.selections != entry.selections)
        {
            self.undo_stack.push_back(entry);
            if self.undo_stack.len() > MAX_SELECTION_HISTORY_LEN {
                self.undo_stack.pop_front();
            }
        }
    }

    fn push_redo(&mut self, entry: SelectionHistoryEntry) {
        if self
            .redo_stack
            .back()
            .map_or(true, |e| e.selections != entry.selections)
        {
            self.redo_stack.push_back(entry);
            if self.redo_stack.len() > MAX_SELECTION_HISTORY_LEN {
                self.redo_stack.pop_front();
            }
        }
    }
}

#[derive(Clone, Debug)]
struct AddSelectionsState {
    above: bool,
    stack: Vec<usize>,
}

#[derive(Clone, Debug)]
struct SelectNextState {
    query: AhoCorasick,
    wordwise: bool,
    done: bool,
}

#[derive(Debug)]
struct AutocloseRegion {
    selection_id: usize,
    range: Range<Anchor>,
    pair: BracketPair,
}

#[derive(Debug)]
struct SnippetState {
    ranges: Vec<Vec<Range<Anchor>>>,
    active_index: usize,
}

pub struct RenameState {
    pub range: Range<Anchor>,
    pub old_name: Arc<str>,
    pub editor: ViewHandle<Editor>,
    block_id: BlockId,
}

struct InvalidationStack<T>(Vec<T>);

enum ContextMenu {
    Completions(CompletionsMenu),
    CodeActions(CodeActionsMenu),
}

impl ContextMenu {
    fn select_first(&mut self, cx: &mut ViewContext<Editor>) -> bool {
        if self.visible() {
            match self {
                ContextMenu::Completions(menu) => menu.select_first(cx),
                ContextMenu::CodeActions(menu) => menu.select_first(cx),
            }
            true
        } else {
            false
        }
    }

    fn select_prev(&mut self, cx: &mut ViewContext<Editor>) -> bool {
        if self.visible() {
            match self {
                ContextMenu::Completions(menu) => menu.select_prev(cx),
                ContextMenu::CodeActions(menu) => menu.select_prev(cx),
            }
            true
        } else {
            false
        }
    }

    fn select_next(&mut self, cx: &mut ViewContext<Editor>) -> bool {
        if self.visible() {
            match self {
                ContextMenu::Completions(menu) => menu.select_next(cx),
                ContextMenu::CodeActions(menu) => menu.select_next(cx),
            }
            true
        } else {
            false
        }
    }

    fn select_last(&mut self, cx: &mut ViewContext<Editor>) -> bool {
        if self.visible() {
            match self {
                ContextMenu::Completions(menu) => menu.select_last(cx),
                ContextMenu::CodeActions(menu) => menu.select_last(cx),
            }
            true
        } else {
            false
        }
    }

    fn visible(&self) -> bool {
        match self {
            ContextMenu::Completions(menu) => menu.visible(),
            ContextMenu::CodeActions(menu) => menu.visible(),
        }
    }

    fn render(
        &self,
        cursor_position: DisplayPoint,
        style: EditorStyle,
        cx: &mut ViewContext<Editor>,
    ) -> (DisplayPoint, AnyElement<Editor>) {
        match self {
            ContextMenu::Completions(menu) => (cursor_position, menu.render(style, cx)),
            ContextMenu::CodeActions(menu) => menu.render(cursor_position, style, cx),
        }
    }
}

struct CompletionsMenu {
    id: CompletionId,
    initial_position: Anchor,
    buffer: ModelHandle<Buffer>,
    completions: Arc<[Completion]>,
    match_candidates: Vec<StringMatchCandidate>,
    matches: Arc<[StringMatch]>,
    selected_item: usize,
    list: UniformListState,
}

impl CompletionsMenu {
    fn select_first(&mut self, cx: &mut ViewContext<Editor>) {
        self.selected_item = 0;
        self.list.scroll_to(ScrollTarget::Show(self.selected_item));
        cx.notify();
    }

    fn select_prev(&mut self, cx: &mut ViewContext<Editor>) {
        if self.selected_item > 0 {
            self.selected_item -= 1;
            self.list.scroll_to(ScrollTarget::Show(self.selected_item));
        }
        cx.notify();
    }

    fn select_next(&mut self, cx: &mut ViewContext<Editor>) {
        if self.selected_item + 1 < self.matches.len() {
            self.selected_item += 1;
            self.list.scroll_to(ScrollTarget::Show(self.selected_item));
        }
        cx.notify();
    }

    fn select_last(&mut self, cx: &mut ViewContext<Editor>) {
        self.selected_item = self.matches.len() - 1;
        self.list.scroll_to(ScrollTarget::Show(self.selected_item));
        cx.notify();
    }

    fn visible(&self) -> bool {
        !self.matches.is_empty()
    }

    fn render(&self, style: EditorStyle, cx: &mut ViewContext<Editor>) -> AnyElement<Editor> {
        enum CompletionTag {}

        let completions = self.completions.clone();
        let matches = self.matches.clone();
        let selected_item = self.selected_item;
        let container_style = style.autocomplete.container;
        UniformList::new(
            self.list.clone(),
            matches.len(),
            cx,
            move |_, range, items, cx| {
                let start_ix = range.start;
                for (ix, mat) in matches[range].iter().enumerate() {
                    let completion = &completions[mat.candidate_id];
                    let item_ix = start_ix + ix;
                    items.push(
                        MouseEventHandler::<CompletionTag, _>::new(
                            mat.candidate_id,
                            cx,
                            |state, _| {
                                let item_style = if item_ix == selected_item {
                                    style.autocomplete.selected_item
                                } else if state.hovered() {
                                    style.autocomplete.hovered_item
                                } else {
                                    style.autocomplete.item
                                };

                                Text::new(completion.label.text.clone(), style.text.clone())
                                    .with_soft_wrap(false)
                                    .with_highlights(combine_syntax_and_fuzzy_match_highlights(
                                        &completion.label.text,
                                        style.text.color.into(),
                                        styled_runs_for_code_label(
                                            &completion.label,
                                            &style.syntax,
                                        ),
                                        &mat.positions,
                                    ))
                                    .contained()
                                    .with_style(item_style)
                            },
                        )
                        .with_cursor_style(CursorStyle::PointingHand)
                        .on_down(MouseButton::Left, move |_, this, cx| {
                            this.confirm_completion(
                                &ConfirmCompletion {
                                    item_ix: Some(item_ix),
                                },
                                cx,
                            );
                        })
                        .into_any(),
                    );
                }
            },
        )
        .with_width_from_item(
            self.matches
                .iter()
                .enumerate()
                .max_by_key(|(_, mat)| {
                    self.completions[mat.candidate_id]
                        .label
                        .text
                        .chars()
                        .count()
                })
                .map(|(ix, _)| ix),
        )
        .contained()
        .with_style(container_style)
        .into_any()
    }

    pub async fn filter(&mut self, query: Option<&str>, executor: Arc<executor::Background>) {
        let mut matches = if let Some(query) = query {
            fuzzy::match_strings(
                &self.match_candidates,
                query,
                query.chars().any(|c| c.is_uppercase()),
                100,
                &Default::default(),
                executor,
            )
            .await
        } else {
            self.match_candidates
                .iter()
                .enumerate()
                .map(|(candidate_id, candidate)| StringMatch {
                    candidate_id,
                    score: Default::default(),
                    positions: Default::default(),
                    string: candidate.string.clone(),
                })
                .collect()
        };

        //Remove all candidates where the query's start does not match the start of any word in the candidate
        if let Some(query) = query {
            if let Some(query_start) = query.chars().next() {
                matches.retain(|string_match| {
                    split_words(&string_match.string).any(|word| {
                        //Check that the first codepoint of the word as lowercase matches the first
                        //codepoint of the query as lowercase
                        word.chars()
                            .flat_map(|codepoint| codepoint.to_lowercase())
                            .zip(query_start.to_lowercase())
                            .all(|(word_cp, query_cp)| word_cp == query_cp)
                    })
                });
            }
        }

        matches.sort_unstable_by_key(|mat| {
            let completion = &self.completions[mat.candidate_id];
            (
                completion.lsp_completion.sort_text.as_ref(),
                Reverse(OrderedFloat(mat.score)),
                completion.sort_key(),
            )
        });

        for mat in &mut matches {
            let filter_start = self.completions[mat.candidate_id].label.filter_range.start;
            for position in &mut mat.positions {
                *position += filter_start;
            }
        }

        self.matches = matches.into();
    }
}

#[derive(Clone)]
struct CodeActionsMenu {
    actions: Arc<[CodeAction]>,
    buffer: ModelHandle<Buffer>,
    selected_item: usize,
    list: UniformListState,
    deployed_from_indicator: bool,
}

impl CodeActionsMenu {
    fn select_first(&mut self, cx: &mut ViewContext<Editor>) {
        self.selected_item = 0;
        cx.notify()
    }

    fn select_prev(&mut self, cx: &mut ViewContext<Editor>) {
        if self.selected_item > 0 {
            self.selected_item -= 1;
            cx.notify()
        }
    }

    fn select_next(&mut self, cx: &mut ViewContext<Editor>) {
        if self.selected_item + 1 < self.actions.len() {
            self.selected_item += 1;
            cx.notify()
        }
    }

    fn select_last(&mut self, cx: &mut ViewContext<Editor>) {
        self.selected_item = self.actions.len() - 1;
        cx.notify()
    }

    fn visible(&self) -> bool {
        !self.actions.is_empty()
    }

    fn render(
        &self,
        mut cursor_position: DisplayPoint,
        style: EditorStyle,
        cx: &mut ViewContext<Editor>,
    ) -> (DisplayPoint, AnyElement<Editor>) {
        enum ActionTag {}

        let container_style = style.autocomplete.container;
        let actions = self.actions.clone();
        let selected_item = self.selected_item;
        let element = UniformList::new(
            self.list.clone(),
            actions.len(),
            cx,
            move |_, range, items, cx| {
                let start_ix = range.start;
                for (ix, action) in actions[range].iter().enumerate() {
                    let item_ix = start_ix + ix;
                    items.push(
                        MouseEventHandler::<ActionTag, _>::new(item_ix, cx, |state, _| {
                            let item_style = if item_ix == selected_item {
                                style.autocomplete.selected_item
                            } else if state.hovered() {
                                style.autocomplete.hovered_item
                            } else {
                                style.autocomplete.item
                            };

                            Text::new(action.lsp_action.title.clone(), style.text.clone())
                                .with_soft_wrap(false)
                                .contained()
                                .with_style(item_style)
                        })
                        .with_cursor_style(CursorStyle::PointingHand)
                        .on_down(MouseButton::Left, move |_, this, cx| {
                            let workspace = this
                                .workspace
                                .as_ref()
                                .and_then(|(workspace, _)| workspace.upgrade(cx));
                            cx.window_context().defer(move |cx| {
                                if let Some(workspace) = workspace {
                                    workspace.update(cx, |workspace, cx| {
                                        if let Some(task) = Editor::confirm_code_action(
                                            workspace,
                                            &Default::default(),
                                            cx,
                                        ) {
                                            task.detach_and_log_err(cx);
                                        }
                                    });
                                }
                            });
                        })
                        .into_any(),
                    );
                }
            },
        )
        .with_width_from_item(
            self.actions
                .iter()
                .enumerate()
                .max_by_key(|(_, action)| action.lsp_action.title.chars().count())
                .map(|(ix, _)| ix),
        )
        .contained()
        .with_style(container_style)
        .into_any();

        if self.deployed_from_indicator {
            *cursor_position.column_mut() = 0;
        }

        (cursor_position, element)
    }
}

pub struct CopilotState {
    excerpt_id: Option<ExcerptId>,
    pending_refresh: Task<Option<()>>,
    pending_cycling_refresh: Task<Option<()>>,
    cycled: bool,
    completions: Vec<copilot::Completion>,
    active_completion_index: usize,
}

impl Default for CopilotState {
    fn default() -> Self {
        Self {
            excerpt_id: None,
            pending_cycling_refresh: Task::ready(Some(())),
            pending_refresh: Task::ready(Some(())),
            completions: Default::default(),
            active_completion_index: 0,
            cycled: false,
        }
    }
}

impl CopilotState {
    fn active_completion(&self) -> Option<&copilot::Completion> {
        self.completions.get(self.active_completion_index)
    }

    fn text_for_active_completion(
        &self,
        cursor: Anchor,
        buffer: &MultiBufferSnapshot,
    ) -> Option<&str> {
        use language::ToOffset as _;

        let completion = self.active_completion()?;
        let excerpt_id = self.excerpt_id?;
        let completion_buffer = buffer.buffer_for_excerpt(excerpt_id)?;
        if excerpt_id != cursor.excerpt_id
            || !completion.range.start.is_valid(completion_buffer)
            || !completion.range.end.is_valid(completion_buffer)
        {
            return None;
        }

        let mut completion_range = completion.range.to_offset(&completion_buffer);
        let prefix_len = Self::common_prefix(
            completion_buffer.chars_for_range(completion_range.clone()),
            completion.text.chars(),
        );
        completion_range.start += prefix_len;
        let suffix_len = Self::common_prefix(
            completion_buffer.reversed_chars_for_range(completion_range.clone()),
            completion.text[prefix_len..].chars().rev(),
        );
        completion_range.end = completion_range.end.saturating_sub(suffix_len);

        if completion_range.is_empty()
            && completion_range.start == cursor.text_anchor.to_offset(&completion_buffer)
        {
            Some(&completion.text[prefix_len..completion.text.len() - suffix_len])
        } else {
            None
        }
    }

    fn cycle_completions(&mut self, direction: Direction) {
        match direction {
            Direction::Prev => {
                self.active_completion_index = if self.active_completion_index == 0 {
                    self.completions.len().saturating_sub(1)
                } else {
                    self.active_completion_index - 1
                };
            }
            Direction::Next => {
                if self.completions.len() == 0 {
                    self.active_completion_index = 0
                } else {
                    self.active_completion_index =
                        (self.active_completion_index + 1) % self.completions.len();
                }
            }
        }
    }

    fn push_completion(&mut self, new_completion: copilot::Completion) {
        for completion in &self.completions {
            if completion.text == new_completion.text && completion.range == new_completion.range {
                return;
            }
        }
        self.completions.push(new_completion);
    }

    fn common_prefix<T1: Iterator<Item = char>, T2: Iterator<Item = char>>(a: T1, b: T2) -> usize {
        a.zip(b)
            .take_while(|(a, b)| a == b)
            .map(|(a, _)| a.len_utf8())
            .sum()
    }
}

#[derive(Debug)]
struct ActiveDiagnosticGroup {
    primary_range: Range<Anchor>,
    primary_message: String,
    blocks: HashMap<BlockId, Diagnostic>,
    is_valid: bool,
}

#[derive(Serialize, Deserialize)]
pub struct ClipboardSelection {
    pub len: usize,
    pub is_entire_line: bool,
    pub first_line_indent: u32,
}

#[derive(Debug)]
pub struct NavigationData {
    cursor_anchor: Anchor,
    cursor_position: Point,
    scroll_anchor: ScrollAnchor,
    scroll_top_row: u32,
}

pub struct EditorCreated(pub ViewHandle<Editor>);

enum GotoDefinitionKind {
    Symbol,
    Type,
}

impl Editor {
    pub fn single_line(
        field_editor_style: Option<Arc<GetFieldEditorTheme>>,
        cx: &mut ViewContext<Self>,
    ) -> Self {
        let buffer = cx.add_model(|cx| Buffer::new(0, String::new(), cx));
        let buffer = cx.add_model(|cx| MultiBuffer::singleton(buffer, cx));
        Self::new(EditorMode::SingleLine, buffer, None, field_editor_style, cx)
    }

    pub fn multi_line(
        field_editor_style: Option<Arc<GetFieldEditorTheme>>,
        cx: &mut ViewContext<Self>,
    ) -> Self {
        let buffer = cx.add_model(|cx| Buffer::new(0, String::new(), cx));
        let buffer = cx.add_model(|cx| MultiBuffer::singleton(buffer, cx));
        Self::new(EditorMode::Full, buffer, None, field_editor_style, cx)
    }

    pub fn auto_height(
        max_lines: usize,
        field_editor_style: Option<Arc<GetFieldEditorTheme>>,
        cx: &mut ViewContext<Self>,
    ) -> Self {
        let buffer = cx.add_model(|cx| Buffer::new(0, String::new(), cx));
        let buffer = cx.add_model(|cx| MultiBuffer::singleton(buffer, cx));
        Self::new(
            EditorMode::AutoHeight { max_lines },
            buffer,
            None,
            field_editor_style,
            cx,
        )
    }

    pub fn for_buffer(
        buffer: ModelHandle<Buffer>,
        project: Option<ModelHandle<Project>>,
        cx: &mut ViewContext<Self>,
    ) -> Self {
        let buffer = cx.add_model(|cx| MultiBuffer::singleton(buffer, cx));
        Self::new(EditorMode::Full, buffer, project, None, cx)
    }

    pub fn for_multibuffer(
        buffer: ModelHandle<MultiBuffer>,
        project: Option<ModelHandle<Project>>,
        cx: &mut ViewContext<Self>,
    ) -> Self {
        Self::new(EditorMode::Full, buffer, project, None, cx)
    }

    pub fn clone(&self, cx: &mut ViewContext<Self>) -> Self {
        let mut clone = Self::new(
            self.mode,
            self.buffer.clone(),
            self.project.clone(),
            self.get_field_editor_theme.clone(),
            cx,
        );
        self.display_map.update(cx, |display_map, cx| {
            let snapshot = display_map.snapshot(cx);
            clone.display_map.update(cx, |display_map, cx| {
                display_map.set_state(&snapshot, cx);
            });
        });
        clone.selections.clone_state(&self.selections);
        clone.scroll_manager.clone_state(&self.scroll_manager);
        clone.searchable = self.searchable;
        clone
    }

    fn new(
        mode: EditorMode,
        buffer: ModelHandle<MultiBuffer>,
        project: Option<ModelHandle<Project>>,
        get_field_editor_theme: Option<Arc<GetFieldEditorTheme>>,
        cx: &mut ViewContext<Self>,
    ) -> Self {
        let editor_view_id = cx.view_id();
        let display_map = cx.add_model(|cx| {
            let settings = settings::get::<ThemeSettings>(cx);
            let style = build_style(settings, get_field_editor_theme.as_deref(), None, cx);
            DisplayMap::new(
                buffer.clone(),
                style.text.font_id,
                style.text.font_size,
                None,
                2,
                1,
                cx,
            )
        });

        let selections = SelectionsCollection::new(display_map.clone(), buffer.clone());

        let blink_manager = cx.add_model(|cx| BlinkManager::new(CURSOR_BLINK_INTERVAL, cx));

        let soft_wrap_mode_override =
            (mode == EditorMode::SingleLine).then(|| language_settings::SoftWrap::None);

        let mut project_subscription = None;
        if mode == EditorMode::Full && buffer.read(cx).is_singleton() {
            if let Some(project) = project.as_ref() {
                project_subscription = Some(cx.observe(project, |_, _, cx| {
                    cx.emit(Event::TitleChanged);
                }))
            }
        }

        let mut this = Self {
            handle: cx.weak_handle(),
            buffer: buffer.clone(),
            display_map: display_map.clone(),
            selections,
            scroll_manager: ScrollManager::new(),
            columnar_selection_tail: None,
            add_selections_state: None,
            select_next_state: None,
            select_prev_state: None,
            selection_history: Default::default(),
            autoclose_regions: Default::default(),
            snippet_stack: Default::default(),
            select_larger_syntax_node_stack: Vec::new(),
            ime_transaction: Default::default(),
            active_diagnostics: None,
            soft_wrap_mode_override,
            get_field_editor_theme,
            project,
            focused: false,
            blink_manager: blink_manager.clone(),
            show_local_selections: true,
            mode,
            show_gutter: mode == EditorMode::Full,
            placeholder_text: None,
            render_excerpt_header: None,
            highlighted_rows: None,
            background_highlights: Default::default(),
            nav_history: None,
            context_menu: None,
            mouse_context_menu: cx
                .add_view(|cx| context_menu::ContextMenu::new(editor_view_id, cx)),
            completion_tasks: Default::default(),
            next_completion_id: 0,
            available_code_actions: Default::default(),
            code_actions_task: Default::default(),
            document_highlights_task: Default::default(),
            pending_rename: Default::default(),
            searchable: true,
            override_text_style: None,
            cursor_shape: Default::default(),
            workspace: None,
            keymap_context_layers: Default::default(),
            input_enabled: true,
            read_only: false,
            leader_replica_id: None,
            remote_id: None,
            hover_state: Default::default(),
            link_go_to_definition_state: Default::default(),
            copilot_state: Default::default(),
            gutter_hovered: false,
            _subscriptions: vec![
                cx.observe(&buffer, Self::on_buffer_changed),
                cx.subscribe(&buffer, Self::on_buffer_event),
                cx.observe(&display_map, Self::on_display_map_changed),
                cx.observe(&blink_manager, |_, _, cx| cx.notify()),
                cx.observe_global::<SettingsStore, _>(Self::settings_changed),
            ],
        };

        if let Some(project_subscription) = project_subscription {
            this._subscriptions.push(project_subscription);
        }

        this.end_selection(cx);
        this.scroll_manager.show_scrollbar(cx);

        let editor_created_event = EditorCreated(cx.handle());
        cx.emit_global(editor_created_event);

        if mode == EditorMode::Full {
            let should_auto_hide_scrollbars = cx.platform().should_auto_hide_scrollbars();
            cx.set_global(ScrollbarAutoHide(should_auto_hide_scrollbars));
        }

        this.report_editor_event("open", None, cx);
        this
    }

    pub fn new_file(
        workspace: &mut Workspace,
        _: &workspace::NewFile,
        cx: &mut ViewContext<Workspace>,
    ) {
        let project = workspace.project().clone();
        if project.read(cx).is_remote() {
            cx.propagate_action();
        } else if let Some(buffer) = project
            .update(cx, |project, cx| project.create_buffer("", None, cx))
            .log_err()
        {
            workspace.add_item(
                Box::new(cx.add_view(|cx| Editor::for_buffer(buffer, Some(project.clone()), cx))),
                cx,
            );
        }
    }

    pub fn replica_id(&self, cx: &AppContext) -> ReplicaId {
        self.buffer.read(cx).replica_id()
    }

    pub fn leader_replica_id(&self) -> Option<ReplicaId> {
        self.leader_replica_id
    }

    pub fn buffer(&self) -> &ModelHandle<MultiBuffer> {
        &self.buffer
    }

    fn workspace(&self, cx: &AppContext) -> Option<ViewHandle<Workspace>> {
        self.workspace.as_ref()?.0.upgrade(cx)
    }

    pub fn title<'a>(&self, cx: &'a AppContext) -> Cow<'a, str> {
        self.buffer().read(cx).title(cx)
    }

    pub fn snapshot(&mut self, cx: &mut WindowContext) -> EditorSnapshot {
        EditorSnapshot {
            mode: self.mode,
            show_gutter: self.show_gutter,
            display_snapshot: self.display_map.update(cx, |map, cx| map.snapshot(cx)),
            scroll_anchor: self.scroll_manager.anchor(),
            ongoing_scroll: self.scroll_manager.ongoing_scroll(),
            placeholder_text: self.placeholder_text.clone(),
            is_focused: self
                .handle
                .upgrade(cx)
                .map_or(false, |handle| handle.is_focused(cx)),
        }
    }

    pub fn language_at<'a, T: ToOffset>(
        &self,
        point: T,
        cx: &'a AppContext,
    ) -> Option<Arc<Language>> {
        self.buffer.read(cx).language_at(point, cx)
    }

    pub fn file_at<'a, T: ToOffset>(&self, point: T, cx: &'a AppContext) -> Option<Arc<dyn File>> {
        self.buffer.read(cx).read(cx).file_at(point).cloned()
    }

    pub fn active_excerpt(
        &self,
        cx: &AppContext,
    ) -> Option<(ExcerptId, ModelHandle<Buffer>, Range<text::Anchor>)> {
        self.buffer
            .read(cx)
            .excerpt_containing(self.selections.newest_anchor().head(), cx)
    }

    fn style(&self, cx: &AppContext) -> EditorStyle {
        build_style(
            settings::get::<ThemeSettings>(cx),
            self.get_field_editor_theme.as_deref(),
            self.override_text_style.as_deref(),
            cx,
        )
    }

    pub fn mode(&self) -> EditorMode {
        self.mode
    }

    pub fn set_placeholder_text(
        &mut self,
        placeholder_text: impl Into<Arc<str>>,
        cx: &mut ViewContext<Self>,
    ) {
        self.placeholder_text = Some(placeholder_text.into());
        cx.notify();
    }

    pub fn set_cursor_shape(&mut self, cursor_shape: CursorShape, cx: &mut ViewContext<Self>) {
        self.cursor_shape = cursor_shape;
        cx.notify();
    }

    pub fn set_clip_at_line_ends(&mut self, clip: bool, cx: &mut ViewContext<Self>) {
        if self.display_map.read(cx).clip_at_line_ends != clip {
            self.display_map
                .update(cx, |map, _| map.clip_at_line_ends = clip);
        }
    }

    pub fn set_keymap_context_layer<Tag: 'static>(
        &mut self,
        context: KeymapContext,
        cx: &mut ViewContext<Self>,
    ) {
        self.keymap_context_layers
            .insert(TypeId::of::<Tag>(), context);
        cx.notify();
    }

    pub fn remove_keymap_context_layer<Tag: 'static>(&mut self, cx: &mut ViewContext<Self>) {
        self.keymap_context_layers.remove(&TypeId::of::<Tag>());
        cx.notify();
    }

    pub fn set_input_enabled(&mut self, input_enabled: bool) {
        self.input_enabled = input_enabled;
    }

    pub fn set_read_only(&mut self, read_only: bool) {
        self.read_only = read_only;
    }

    fn selections_did_change(
        &mut self,
        local: bool,
        old_cursor_position: &Anchor,
        cx: &mut ViewContext<Self>,
    ) {
        if self.focused && self.leader_replica_id.is_none() {
            self.buffer.update(cx, |buffer, cx| {
                buffer.set_active_selections(
                    &self.selections.disjoint_anchors(),
                    self.selections.line_mode,
                    self.cursor_shape,
                    cx,
                )
            });
        }

        let display_map = self
            .display_map
            .update(cx, |display_map, cx| display_map.snapshot(cx));
        let buffer = &display_map.buffer_snapshot;
        self.add_selections_state = None;
        self.select_next_state = None;
        self.select_prev_state = None;
        self.select_larger_syntax_node_stack.clear();
        self.invalidate_autoclose_regions(&self.selections.disjoint_anchors(), buffer);
        self.snippet_stack
            .invalidate(&self.selections.disjoint_anchors(), buffer);
        self.take_rename(false, cx);

        let new_cursor_position = self.selections.newest_anchor().head();

        self.push_to_nav_history(
            old_cursor_position.clone(),
            Some(new_cursor_position.to_point(buffer)),
            cx,
        );

        if local {
            let new_cursor_position = self.selections.newest_anchor().head();
            let completion_menu = match self.context_menu.as_mut() {
                Some(ContextMenu::Completions(menu)) => Some(menu),
                _ => {
                    self.context_menu.take();
                    None
                }
            };

            if let Some(completion_menu) = completion_menu {
                let cursor_position = new_cursor_position.to_offset(buffer);
                let (word_range, kind) =
                    buffer.surrounding_word(completion_menu.initial_position.clone());
                if kind == Some(CharKind::Word)
                    && word_range.to_inclusive().contains(&cursor_position)
                {
                    let query = Self::completion_query(buffer, cursor_position);
                    cx.background()
                        .block(completion_menu.filter(query.as_deref(), cx.background().clone()));
                    self.show_completions(&ShowCompletions, cx);
                } else {
                    self.hide_context_menu(cx);
                }
            }

            hide_hover(self, cx);

            if old_cursor_position.to_display_point(&display_map).row()
                != new_cursor_position.to_display_point(&display_map).row()
            {
                self.available_code_actions.take();
            }
            self.refresh_code_actions(cx);
            self.refresh_document_highlights(cx);
            refresh_matching_bracket_highlights(self, cx);
            self.discard_copilot_suggestion(cx);
        }

        self.blink_manager.update(cx, BlinkManager::pause_blinking);
        cx.emit(Event::SelectionsChanged { local });
        cx.notify();
    }

    pub fn change_selections<R>(
        &mut self,
        autoscroll: Option<Autoscroll>,
        cx: &mut ViewContext<Self>,
        change: impl FnOnce(&mut MutableSelectionsCollection<'_>) -> R,
    ) -> R {
        let old_cursor_position = self.selections.newest_anchor().head();
        self.push_to_selection_history();

        let (changed, result) = self.selections.change_with(cx, change);

        if changed {
            if let Some(autoscroll) = autoscroll {
                self.request_autoscroll(autoscroll, cx);
            }
            self.selections_did_change(true, &old_cursor_position, cx);
        }

        result
    }

    pub fn edit<I, S, T>(&mut self, edits: I, cx: &mut ViewContext<Self>)
    where
        I: IntoIterator<Item = (Range<S>, T)>,
        S: ToOffset,
        T: Into<Arc<str>>,
    {
        if self.read_only {
            return;
        }

        self.buffer
            .update(cx, |buffer, cx| buffer.edit(edits, None, cx));
    }

    pub fn edit_with_autoindent<I, S, T>(&mut self, edits: I, cx: &mut ViewContext<Self>)
    where
        I: IntoIterator<Item = (Range<S>, T)>,
        S: ToOffset,
        T: Into<Arc<str>>,
    {
        if self.read_only {
            return;
        }

        self.buffer.update(cx, |buffer, cx| {
            buffer.edit(edits, Some(AutoindentMode::EachLine), cx)
        });
    }

    fn select(&mut self, phase: SelectPhase, cx: &mut ViewContext<Self>) {
        self.hide_context_menu(cx);

        match phase {
            SelectPhase::Begin {
                position,
                add,
                click_count,
            } => self.begin_selection(position, add, click_count, cx),
            SelectPhase::BeginColumnar {
                position,
                goal_column,
            } => self.begin_columnar_selection(position, goal_column, cx),
            SelectPhase::Extend {
                position,
                click_count,
            } => self.extend_selection(position, click_count, cx),
            SelectPhase::Update {
                position,
                goal_column,
                scroll_position,
            } => self.update_selection(position, goal_column, scroll_position, cx),
            SelectPhase::End => self.end_selection(cx),
        }
    }

    fn extend_selection(
        &mut self,
        position: DisplayPoint,
        click_count: usize,
        cx: &mut ViewContext<Self>,
    ) {
        let display_map = self.display_map.update(cx, |map, cx| map.snapshot(cx));
        let tail = self.selections.newest::<usize>(cx).tail();
        self.begin_selection(position, false, click_count, cx);

        let position = position.to_offset(&display_map, Bias::Left);
        let tail_anchor = display_map.buffer_snapshot.anchor_before(tail);

        let mut pending_selection = self
            .selections
            .pending_anchor()
            .expect("extend_selection not called with pending selection");
        if position >= tail {
            pending_selection.start = tail_anchor;
        } else {
            pending_selection.end = tail_anchor;
            pending_selection.reversed = true;
        }

        let mut pending_mode = self.selections.pending_mode().unwrap();
        match &mut pending_mode {
            SelectMode::Word(range) | SelectMode::Line(range) => *range = tail_anchor..tail_anchor,
            _ => {}
        }

        self.change_selections(Some(Autoscroll::fit()), cx, |s| {
            s.set_pending(pending_selection, pending_mode)
        });
    }

    fn begin_selection(
        &mut self,
        position: DisplayPoint,
        add: bool,
        click_count: usize,
        cx: &mut ViewContext<Self>,
    ) {
        if !self.focused {
            cx.focus_self();
        }

        let display_map = self.display_map.update(cx, |map, cx| map.snapshot(cx));
        let buffer = &display_map.buffer_snapshot;
        let newest_selection = self.selections.newest_anchor().clone();
        let position = display_map.clip_point(position, Bias::Left);

        let start;
        let end;
        let mode;
        let auto_scroll;
        match click_count {
            1 => {
                start = buffer.anchor_before(position.to_point(&display_map));
                end = start.clone();
                mode = SelectMode::Character;
                auto_scroll = true;
            }
            2 => {
                let range = movement::surrounding_word(&display_map, position);
                start = buffer.anchor_before(range.start.to_point(&display_map));
                end = buffer.anchor_before(range.end.to_point(&display_map));
                mode = SelectMode::Word(start.clone()..end.clone());
                auto_scroll = true;
            }
            3 => {
                let position = display_map
                    .clip_point(position, Bias::Left)
                    .to_point(&display_map);
                let line_start = display_map.prev_line_boundary(position).0;
                let next_line_start = buffer.clip_point(
                    display_map.next_line_boundary(position).0 + Point::new(1, 0),
                    Bias::Left,
                );
                start = buffer.anchor_before(line_start);
                end = buffer.anchor_before(next_line_start);
                mode = SelectMode::Line(start.clone()..end.clone());
                auto_scroll = true;
            }
            _ => {
                start = buffer.anchor_before(0);
                end = buffer.anchor_before(buffer.len());
                mode = SelectMode::All;
                auto_scroll = false;
            }
        }

        self.change_selections(auto_scroll.then(|| Autoscroll::newest()), cx, |s| {
            if !add {
                s.clear_disjoint();
            } else if click_count > 1 {
                s.delete(newest_selection.id)
            }

            s.set_pending_anchor_range(start..end, mode);
        });
    }

    fn begin_columnar_selection(
        &mut self,
        position: DisplayPoint,
        goal_column: u32,
        cx: &mut ViewContext<Self>,
    ) {
        if !self.focused {
            cx.focus_self();
        }

        let display_map = self.display_map.update(cx, |map, cx| map.snapshot(cx));
        let tail = self.selections.newest::<Point>(cx).tail();
        self.columnar_selection_tail = Some(display_map.buffer_snapshot.anchor_before(tail));

        self.select_columns(
            tail.to_display_point(&display_map),
            position,
            goal_column,
            &display_map,
            cx,
        );
    }

    fn update_selection(
        &mut self,
        position: DisplayPoint,
        goal_column: u32,
        scroll_position: Vector2F,
        cx: &mut ViewContext<Self>,
    ) {
        let display_map = self.display_map.update(cx, |map, cx| map.snapshot(cx));

        if let Some(tail) = self.columnar_selection_tail.as_ref() {
            let tail = tail.to_display_point(&display_map);
            self.select_columns(tail, position, goal_column, &display_map, cx);
        } else if let Some(mut pending) = self.selections.pending_anchor() {
            let buffer = self.buffer.read(cx).snapshot(cx);
            let head;
            let tail;
            let mode = self.selections.pending_mode().unwrap();
            match &mode {
                SelectMode::Character => {
                    head = position.to_point(&display_map);
                    tail = pending.tail().to_point(&buffer);
                }
                SelectMode::Word(original_range) => {
                    let original_display_range = original_range.start.to_display_point(&display_map)
                        ..original_range.end.to_display_point(&display_map);
                    let original_buffer_range = original_display_range.start.to_point(&display_map)
                        ..original_display_range.end.to_point(&display_map);
                    if movement::is_inside_word(&display_map, position)
                        || original_display_range.contains(&position)
                    {
                        let word_range = movement::surrounding_word(&display_map, position);
                        if word_range.start < original_display_range.start {
                            head = word_range.start.to_point(&display_map);
                        } else {
                            head = word_range.end.to_point(&display_map);
                        }
                    } else {
                        head = position.to_point(&display_map);
                    }

                    if head <= original_buffer_range.start {
                        tail = original_buffer_range.end;
                    } else {
                        tail = original_buffer_range.start;
                    }
                }
                SelectMode::Line(original_range) => {
                    let original_range = original_range.to_point(&display_map.buffer_snapshot);

                    let position = display_map
                        .clip_point(position, Bias::Left)
                        .to_point(&display_map);
                    let line_start = display_map.prev_line_boundary(position).0;
                    let next_line_start = buffer.clip_point(
                        display_map.next_line_boundary(position).0 + Point::new(1, 0),
                        Bias::Left,
                    );

                    if line_start < original_range.start {
                        head = line_start
                    } else {
                        head = next_line_start
                    }

                    if head <= original_range.start {
                        tail = original_range.end;
                    } else {
                        tail = original_range.start;
                    }
                }
                SelectMode::All => {
                    return;
                }
            };

            if head < tail {
                pending.start = buffer.anchor_before(head);
                pending.end = buffer.anchor_before(tail);
                pending.reversed = true;
            } else {
                pending.start = buffer.anchor_before(tail);
                pending.end = buffer.anchor_before(head);
                pending.reversed = false;
            }

            self.change_selections(None, cx, |s| {
                s.set_pending(pending, mode);
            });
        } else {
            log::error!("update_selection dispatched with no pending selection");
            return;
        }

        self.set_scroll_position(scroll_position, cx);
        cx.notify();
    }

    fn end_selection(&mut self, cx: &mut ViewContext<Self>) {
        self.columnar_selection_tail.take();
        if self.selections.pending_anchor().is_some() {
            let selections = self.selections.all::<usize>(cx);
            self.change_selections(None, cx, |s| {
                s.select(selections);
                s.clear_pending();
            });
        }
    }

    fn select_columns(
        &mut self,
        tail: DisplayPoint,
        head: DisplayPoint,
        goal_column: u32,
        display_map: &DisplaySnapshot,
        cx: &mut ViewContext<Self>,
    ) {
        let start_row = cmp::min(tail.row(), head.row());
        let end_row = cmp::max(tail.row(), head.row());
        let start_column = cmp::min(tail.column(), goal_column);
        let end_column = cmp::max(tail.column(), goal_column);
        let reversed = start_column < tail.column();

        let selection_ranges = (start_row..=end_row)
            .filter_map(|row| {
                if start_column <= display_map.line_len(row) && !display_map.is_block_line(row) {
                    let start = display_map
                        .clip_point(DisplayPoint::new(row, start_column), Bias::Left)
                        .to_point(display_map);
                    let end = display_map
                        .clip_point(DisplayPoint::new(row, end_column), Bias::Right)
                        .to_point(display_map);
                    if reversed {
                        Some(end..start)
                    } else {
                        Some(start..end)
                    }
                } else {
                    None
                }
            })
            .collect::<Vec<_>>();

        self.change_selections(None, cx, |s| {
            s.select_ranges(selection_ranges);
        });
        cx.notify();
    }

    pub fn has_pending_nonempty_selection(&self) -> bool {
        let pending_nonempty_selection = match self.selections.pending_anchor() {
            Some(Selection { start, end, .. }) => start != end,
            None => false,
        };
        pending_nonempty_selection || self.columnar_selection_tail.is_some()
    }

    pub fn has_pending_selection(&self) -> bool {
        self.selections.pending_anchor().is_some() || self.columnar_selection_tail.is_some()
    }

    pub fn cancel(&mut self, _: &Cancel, cx: &mut ViewContext<Self>) {
        if self.take_rename(false, cx).is_some() {
            return;
        }

        if hide_hover(self, cx) {
            return;
        }

        if self.hide_context_menu(cx).is_some() {
            return;
        }

        if self.discard_copilot_suggestion(cx) {
            return;
        }

        if self.snippet_stack.pop().is_some() {
            return;
        }

        if self.mode == EditorMode::Full {
            if self.active_diagnostics.is_some() {
                self.dismiss_diagnostics(cx);
                return;
            }

            if self.change_selections(Some(Autoscroll::fit()), cx, |s| s.try_cancel()) {
                return;
            }
        }

        cx.propagate_action();
    }

    pub fn handle_input(&mut self, text: &str, cx: &mut ViewContext<Self>) {
        let text: Arc<str> = text.into();

        if self.read_only {
            return;
        }
        if !self.input_enabled {
            cx.emit(Event::InputIgnored { text });
            return;
        }

        let selections = self.selections.all_adjusted(cx);
        let mut edits = Vec::new();
        let mut new_selections = Vec::with_capacity(selections.len());
        let mut new_autoclose_regions = Vec::new();
        let snapshot = self.buffer.read(cx).read(cx);

        for (selection, autoclose_region) in
            self.selections_with_autoclose_regions(selections, &snapshot)
        {
            if let Some(language) = snapshot.language_scope_at(selection.head()) {
                // Determine if the inserted text matches the opening or closing
                // bracket of any of this language's bracket pairs.
                let mut bracket_pair = None;
                let mut is_bracket_pair_start = false;
                for (pair, enabled) in language.brackets() {
                    if enabled && pair.close && pair.start.ends_with(text.as_ref()) {
                        bracket_pair = Some(pair.clone());
                        is_bracket_pair_start = true;
                        break;
                    } else if pair.end.as_str() == text.as_ref() {
                        bracket_pair = Some(pair.clone());
                        break;
                    }
                }

                if let Some(bracket_pair) = bracket_pair {
                    if selection.is_empty() {
                        if is_bracket_pair_start {
                            let prefix_len = bracket_pair.start.len() - text.len();

                            // If the inserted text is a suffix of an opening bracket and the
                            // selection is preceded by the rest of the opening bracket, then
                            // insert the closing bracket.
                            let following_text_allows_autoclose = snapshot
                                .chars_at(selection.start)
                                .next()
                                .map_or(true, |c| language.should_autoclose_before(c));
                            let preceding_text_matches_prefix = prefix_len == 0
                                || (selection.start.column >= (prefix_len as u32)
                                    && snapshot.contains_str_at(
                                        Point::new(
                                            selection.start.row,
                                            selection.start.column - (prefix_len as u32),
                                        ),
                                        &bracket_pair.start[..prefix_len],
                                    ));
                            if following_text_allows_autoclose && preceding_text_matches_prefix {
                                let anchor = snapshot.anchor_before(selection.end);
                                new_selections.push((selection.map(|_| anchor), text.len()));
                                new_autoclose_regions.push((
                                    anchor,
                                    text.len(),
                                    selection.id,
                                    bracket_pair.clone(),
                                ));
                                edits.push((
                                    selection.range(),
                                    format!("{}{}", text, bracket_pair.end).into(),
                                ));
                                continue;
                            }
                        }

                        if let Some(region) = autoclose_region {
                            // If the selection is followed by an auto-inserted closing bracket,
                            // then don't insert that closing bracket again; just move the selection
                            // past the closing bracket.
                            let should_skip = selection.end == region.range.end.to_point(&snapshot)
                                && text.as_ref() == region.pair.end.as_str();
                            if should_skip {
                                let anchor = snapshot.anchor_after(selection.end);
                                new_selections
                                    .push((selection.map(|_| anchor), region.pair.end.len()));
                                continue;
                            }
                        }
                    }
                    // If an opening bracket is 1 character long and is typed while
                    // text is selected, then surround that text with the bracket pair.
                    else if is_bracket_pair_start && bracket_pair.start.chars().count() == 1 {
                        edits.push((selection.start..selection.start, text.clone()));
                        edits.push((
                            selection.end..selection.end,
                            bracket_pair.end.as_str().into(),
                        ));
                        new_selections.push((
                            Selection {
                                id: selection.id,
                                start: snapshot.anchor_after(selection.start),
                                end: snapshot.anchor_before(selection.end),
                                reversed: selection.reversed,
                                goal: selection.goal,
                            },
                            0,
                        ));
                        continue;
                    }
                }
            }

            // If not handling any auto-close operation, then just replace the selected
            // text with the given input and move the selection to the end of the
            // newly inserted text.
            let anchor = snapshot.anchor_after(selection.end);
            new_selections.push((selection.map(|_| anchor), 0));
            edits.push((selection.start..selection.end, text.clone()));
        }

        drop(snapshot);
        self.transact(cx, |this, cx| {
            this.buffer.update(cx, |buffer, cx| {
                buffer.edit(edits, Some(AutoindentMode::EachLine), cx);
            });

            let new_anchor_selections = new_selections.iter().map(|e| &e.0);
            let new_selection_deltas = new_selections.iter().map(|e| e.1);
            let snapshot = this.buffer.read(cx).read(cx);
            let new_selections = resolve_multiple::<usize, _>(new_anchor_selections, &snapshot)
                .zip(new_selection_deltas)
                .map(|(selection, delta)| selection.map(|e| e + delta))
                .collect::<Vec<_>>();

            let mut i = 0;
            for (position, delta, selection_id, pair) in new_autoclose_regions {
                let position = position.to_offset(&snapshot) + delta;
                let start = snapshot.anchor_before(position);
                let end = snapshot.anchor_after(position);
                while let Some(existing_state) = this.autoclose_regions.get(i) {
                    match existing_state.range.start.cmp(&start, &snapshot) {
                        Ordering::Less => i += 1,
                        Ordering::Greater => break,
                        Ordering::Equal => match end.cmp(&existing_state.range.end, &snapshot) {
                            Ordering::Less => i += 1,
                            Ordering::Equal => break,
                            Ordering::Greater => break,
                        },
                    }
                }
                this.autoclose_regions.insert(
                    i,
                    AutocloseRegion {
                        selection_id,
                        range: start..end,
                        pair,
                    },
                );
            }

            drop(snapshot);
            let had_active_copilot_suggestion = this.has_active_copilot_suggestion(cx);
            this.change_selections(Some(Autoscroll::fit()), cx, |s| s.select(new_selections));

            // When buffer contents is updated and caret is moved, try triggering on type formatting.
            if settings::get::<EditorSettings>(cx).use_on_type_format {
                if let Some(on_type_format_task) =
                    this.trigger_on_type_formatting(text.to_string(), cx)
                {
                    on_type_format_task.detach_and_log_err(cx);
                }
            }

            if had_active_copilot_suggestion {
                this.refresh_copilot_suggestions(true, cx);
                if !this.has_active_copilot_suggestion(cx) {
                    this.trigger_completion_on_input(&text, cx);
                }
            } else {
                this.trigger_completion_on_input(&text, cx);
                this.refresh_copilot_suggestions(true, cx);
            }
        });
    }

    pub fn newline(&mut self, _: &Newline, cx: &mut ViewContext<Self>) {
        self.transact(cx, |this, cx| {
            let (edits, selection_fixup_info): (Vec<_>, Vec<_>) = {
                let selections = this.selections.all::<usize>(cx);

                let buffer = this.buffer.read(cx).snapshot(cx);
                selections
                    .iter()
                    .map(|selection| {
                        let start_point = selection.start.to_point(&buffer);
                        let mut indent = buffer.indent_size_for_line(start_point.row);
                        indent.len = cmp::min(indent.len, start_point.column);
                        let start = selection.start;
                        let end = selection.end;

                        let mut insert_extra_newline = false;
                        if let Some(language) = buffer.language_scope_at(start) {
                            let leading_whitespace_len = buffer
                                .reversed_chars_at(start)
                                .take_while(|c| c.is_whitespace() && *c != '\n')
                                .map(|c| c.len_utf8())
                                .sum::<usize>();

                            let trailing_whitespace_len = buffer
                                .chars_at(end)
                                .take_while(|c| c.is_whitespace() && *c != '\n')
                                .map(|c| c.len_utf8())
                                .sum::<usize>();

                            insert_extra_newline = language.brackets().any(|(pair, enabled)| {
                                let pair_start = pair.start.trim_end();
                                let pair_end = pair.end.trim_start();

                                enabled
                                    && pair.newline
                                    && buffer
                                        .contains_str_at(end + trailing_whitespace_len, pair_end)
                                    && buffer.contains_str_at(
                                        (start - leading_whitespace_len)
                                            .saturating_sub(pair_start.len()),
                                        pair_start,
                                    )
                            });
                        }

                        let mut new_text = String::with_capacity(1 + indent.len as usize);
                        new_text.push('\n');
                        new_text.extend(indent.chars());
                        if insert_extra_newline {
                            new_text = new_text.repeat(2);
                        }

                        let anchor = buffer.anchor_after(end);
                        let new_selection = selection.map(|_| anchor);
                        (
                            (start..end, new_text),
                            (insert_extra_newline, new_selection),
                        )
                    })
                    .unzip()
            };

            this.edit_with_autoindent(edits, cx);
            let buffer = this.buffer.read(cx).snapshot(cx);
            let new_selections = selection_fixup_info
                .into_iter()
                .map(|(extra_newline_inserted, new_selection)| {
                    let mut cursor = new_selection.end.to_point(&buffer);
                    if extra_newline_inserted {
                        cursor.row -= 1;
                        cursor.column = buffer.line_len(cursor.row);
                    }
                    new_selection.map(|_| cursor)
                })
                .collect();

            this.change_selections(Some(Autoscroll::fit()), cx, |s| s.select(new_selections));
            this.refresh_copilot_suggestions(true, cx);
        });
    }

    pub fn newline_above(&mut self, _: &NewlineAbove, cx: &mut ViewContext<Self>) {
        let buffer = self.buffer.read(cx);
        let snapshot = buffer.snapshot(cx);

        let mut edits = Vec::new();
        let mut rows = Vec::new();
        let mut rows_inserted = 0;

        for selection in self.selections.all_adjusted(cx) {
            let cursor = selection.head();
            let row = cursor.row;

            let start_of_line = snapshot.clip_point(Point::new(row, 0), Bias::Left);

            let newline = "\n".to_string();
            edits.push((start_of_line..start_of_line, newline));

            rows.push(row + rows_inserted);
            rows_inserted += 1;
        }

        self.transact(cx, |editor, cx| {
            editor.edit(edits, cx);

            editor.change_selections(Some(Autoscroll::fit()), cx, |s| {
                let mut index = 0;
                s.move_cursors_with(|map, _, _| {
                    let row = rows[index];
                    index += 1;

                    let point = Point::new(row, 0);
                    let boundary = map.next_line_boundary(point).1;
                    let clipped = map.clip_point(boundary, Bias::Left);

                    (clipped, SelectionGoal::None)
                });
            });

            let mut indent_edits = Vec::new();
            let multibuffer_snapshot = editor.buffer.read(cx).snapshot(cx);
            for row in rows {
                let indents = multibuffer_snapshot.suggested_indents(row..row + 1, cx);
                for (row, indent) in indents {
                    if indent.len == 0 {
                        continue;
                    }

                    let text = match indent.kind {
                        IndentKind::Space => " ".repeat(indent.len as usize),
                        IndentKind::Tab => "\t".repeat(indent.len as usize),
                    };
                    let point = Point::new(row, 0);
                    indent_edits.push((point..point, text));
                }
            }
            editor.edit(indent_edits, cx);
        });
    }

    pub fn newline_below(&mut self, _: &NewlineBelow, cx: &mut ViewContext<Self>) {
        let buffer = self.buffer.read(cx);
        let snapshot = buffer.snapshot(cx);

        let mut edits = Vec::new();
        let mut rows = Vec::new();
        let mut rows_inserted = 0;

        for selection in self.selections.all_adjusted(cx) {
            let cursor = selection.head();
            let row = cursor.row;

            let point = Point::new(row + 1, 0);
            let start_of_line = snapshot.clip_point(point, Bias::Left);

            let newline = "\n".to_string();
            edits.push((start_of_line..start_of_line, newline));

            rows_inserted += 1;
            rows.push(row + rows_inserted);
        }

        self.transact(cx, |editor, cx| {
            editor.edit(edits, cx);

            editor.change_selections(Some(Autoscroll::fit()), cx, |s| {
                let mut index = 0;
                s.move_cursors_with(|map, _, _| {
                    let row = rows[index];
                    index += 1;

                    let point = Point::new(row, 0);
                    let boundary = map.next_line_boundary(point).1;
                    let clipped = map.clip_point(boundary, Bias::Left);

                    (clipped, SelectionGoal::None)
                });
            });

            let mut indent_edits = Vec::new();
            let multibuffer_snapshot = editor.buffer.read(cx).snapshot(cx);
            for row in rows {
                let indents = multibuffer_snapshot.suggested_indents(row..row + 1, cx);
                for (row, indent) in indents {
                    if indent.len == 0 {
                        continue;
                    }

                    let text = match indent.kind {
                        IndentKind::Space => " ".repeat(indent.len as usize),
                        IndentKind::Tab => "\t".repeat(indent.len as usize),
                    };
                    let point = Point::new(row, 0);
                    indent_edits.push((point..point, text));
                }
            }
            editor.edit(indent_edits, cx);
        });
    }

    pub fn insert(&mut self, text: &str, cx: &mut ViewContext<Self>) {
        self.insert_with_autoindent_mode(
            text,
            Some(AutoindentMode::Block {
                original_indent_columns: Vec::new(),
            }),
            cx,
        );
    }

    fn insert_with_autoindent_mode(
        &mut self,
        text: &str,
        autoindent_mode: Option<AutoindentMode>,
        cx: &mut ViewContext<Self>,
    ) {
        if self.read_only {
            return;
        }

        let text: Arc<str> = text.into();
        self.transact(cx, |this, cx| {
            let old_selections = this.selections.all_adjusted(cx);
            let selection_anchors = this.buffer.update(cx, |buffer, cx| {
                let anchors = {
                    let snapshot = buffer.read(cx);
                    old_selections
                        .iter()
                        .map(|s| {
                            let anchor = snapshot.anchor_after(s.head());
                            s.map(|_| anchor)
                        })
                        .collect::<Vec<_>>()
                };
                buffer.edit(
                    old_selections
                        .iter()
                        .map(|s| (s.start..s.end, text.clone())),
                    autoindent_mode,
                    cx,
                );
                anchors
            });

            this.change_selections(Some(Autoscroll::fit()), cx, |s| {
                s.select_anchors(selection_anchors);
            })
        });
    }

    fn trigger_completion_on_input(&mut self, text: &str, cx: &mut ViewContext<Self>) {
        if !settings::get::<EditorSettings>(cx).show_completions_on_input {
            return;
        }

        let selection = self.selections.newest_anchor();
        if self
            .buffer
            .read(cx)
            .is_completion_trigger(selection.head(), text, cx)
        {
            self.show_completions(&ShowCompletions, cx);
        } else {
            self.hide_context_menu(cx);
        }
    }

    /// If any empty selections is touching the start of its innermost containing autoclose
    /// region, expand it to select the brackets.
    fn select_autoclose_pair(&mut self, cx: &mut ViewContext<Self>) {
        let selections = self.selections.all::<usize>(cx);
        let buffer = self.buffer.read(cx).read(cx);
        let mut new_selections = Vec::new();
        for (mut selection, region) in self.selections_with_autoclose_regions(selections, &buffer) {
            if let (Some(region), true) = (region, selection.is_empty()) {
                let mut range = region.range.to_offset(&buffer);
                if selection.start == range.start {
                    if range.start >= region.pair.start.len() {
                        range.start -= region.pair.start.len();
                        if buffer.contains_str_at(range.start, &region.pair.start) {
                            if buffer.contains_str_at(range.end, &region.pair.end) {
                                range.end += region.pair.end.len();
                                selection.start = range.start;
                                selection.end = range.end;
                            }
                        }
                    }
                }
            }
            new_selections.push(selection);
        }

        drop(buffer);
        self.change_selections(None, cx, |selections| selections.select(new_selections));
    }

    /// Iterate the given selections, and for each one, find the smallest surrounding
    /// autoclose region. This uses the ordering of the selections and the autoclose
    /// regions to avoid repeated comparisons.
    fn selections_with_autoclose_regions<'a, D: ToOffset + Clone>(
        &'a self,
        selections: impl IntoIterator<Item = Selection<D>>,
        buffer: &'a MultiBufferSnapshot,
    ) -> impl Iterator<Item = (Selection<D>, Option<&'a AutocloseRegion>)> {
        let mut i = 0;
        let mut regions = self.autoclose_regions.as_slice();
        selections.into_iter().map(move |selection| {
            let range = selection.start.to_offset(buffer)..selection.end.to_offset(buffer);

            let mut enclosing = None;
            while let Some(pair_state) = regions.get(i) {
                if pair_state.range.end.to_offset(buffer) < range.start {
                    regions = &regions[i + 1..];
                    i = 0;
                } else if pair_state.range.start.to_offset(buffer) > range.end {
                    break;
                } else if pair_state.selection_id == selection.id {
                    enclosing = Some(pair_state);
                    i += 1;
                }
            }

            (selection.clone(), enclosing)
        })
    }

    /// Remove any autoclose regions that no longer contain their selection.
    fn invalidate_autoclose_regions(
        &mut self,
        mut selections: &[Selection<Anchor>],
        buffer: &MultiBufferSnapshot,
    ) {
        self.autoclose_regions.retain(|state| {
            let mut i = 0;
            while let Some(selection) = selections.get(i) {
                if selection.end.cmp(&state.range.start, buffer).is_lt() {
                    selections = &selections[1..];
                    continue;
                }
                if selection.start.cmp(&state.range.end, buffer).is_gt() {
                    break;
                }
                if selection.id == state.selection_id {
                    return true;
                } else {
                    i += 1;
                }
            }
            false
        });
    }

    fn completion_query(buffer: &MultiBufferSnapshot, position: impl ToOffset) -> Option<String> {
        let offset = position.to_offset(buffer);
        let (word_range, kind) = buffer.surrounding_word(offset);
        if offset > word_range.start && kind == Some(CharKind::Word) {
            Some(
                buffer
                    .text_for_range(word_range.start..offset)
                    .collect::<String>(),
            )
        } else {
            None
        }
    }

    fn trigger_on_type_formatting(
        &self,
        input: String,
        cx: &mut ViewContext<Self>,
    ) -> Option<Task<Result<()>>> {
        if input.len() != 1 {
            return None;
        }

        let project = self.project.as_ref()?;
        let position = self.selections.newest_anchor().head();
        let (buffer, buffer_position) = self
            .buffer
            .read(cx)
            .text_anchor_for_position(position.clone(), cx)?;

        // OnTypeFormatting returns a list of edits, no need to pass them between Zed instances,
        // hence we do LSP request & edit on host side only — add formats to host's history.
        let push_to_lsp_host_history = true;
        // If this is not the host, append its history with new edits.
        let push_to_client_history = project.read(cx).is_remote();

        let on_type_formatting = project.update(cx, |project, cx| {
            project.on_type_format(
                buffer.clone(),
                buffer_position,
                input,
                push_to_lsp_host_history,
                cx,
            )
        });
        Some(cx.spawn(|editor, mut cx| async move {
            if let Some(transaction) = on_type_formatting.await? {
                if push_to_client_history {
                    buffer.update(&mut cx, |buffer, _| {
                        buffer.push_transaction(transaction, Instant::now());
                    });
                }
                editor.update(&mut cx, |editor, cx| {
                    editor.refresh_document_highlights(cx);
                })?;
            }
            Ok(())
        }))
    }

    fn show_completions(&mut self, _: &ShowCompletions, cx: &mut ViewContext<Self>) {
        if self.pending_rename.is_some() {
            return;
        }

        let project = if let Some(project) = self.project.clone() {
            project
        } else {
            return;
        };

        let position = self.selections.newest_anchor().head();
        let (buffer, buffer_position) = if let Some(output) = self
            .buffer
            .read(cx)
            .text_anchor_for_position(position.clone(), cx)
        {
            output
        } else {
            return;
        };

        let query = Self::completion_query(&self.buffer.read(cx).read(cx), position.clone());
        let completions = project.update(cx, |project, cx| {
            project.completions(&buffer, buffer_position, cx)
        });

        let id = post_inc(&mut self.next_completion_id);
        let task = cx.spawn(|this, mut cx| {
            async move {
                let menu = if let Some(completions) = completions.await.log_err() {
                    let mut menu = CompletionsMenu {
                        id,
                        initial_position: position,
                        match_candidates: completions
                            .iter()
                            .enumerate()
                            .map(|(id, completion)| {
                                StringMatchCandidate::new(
                                    id,
                                    completion.label.text[completion.label.filter_range.clone()]
                                        .into(),
                                )
                            })
                            .collect(),
                        buffer,
                        completions: completions.into(),
                        matches: Vec::new().into(),
                        selected_item: 0,
                        list: Default::default(),
                    };
                    menu.filter(query.as_deref(), cx.background()).await;
                    if menu.matches.is_empty() {
                        None
                    } else {
                        Some(menu)
                    }
                } else {
                    None
                };

                this.update(&mut cx, |this, cx| {
                    this.completion_tasks.retain(|(task_id, _)| *task_id > id);

                    match this.context_menu.as_ref() {
                        None => {}
                        Some(ContextMenu::Completions(prev_menu)) => {
                            if prev_menu.id > id {
                                return;
                            }
                        }
                        _ => return,
                    }

                    if this.focused && menu.is_some() {
                        let menu = menu.unwrap();
                        this.show_context_menu(ContextMenu::Completions(menu), cx);
                    } else if this.completion_tasks.is_empty() {
                        // If there are no more completion tasks and the last menu was
                        // empty, we should hide it. If it was already hidden, we should
                        // also show the copilot suggestion when available.
                        if this.hide_context_menu(cx).is_none() {
                            this.update_visible_copilot_suggestion(cx);
                        }
                    }
                })?;

                Ok::<_, anyhow::Error>(())
            }
            .log_err()
        });
        self.completion_tasks.push((id, task));
    }

    pub fn confirm_completion(
        &mut self,
        action: &ConfirmCompletion,
        cx: &mut ViewContext<Self>,
    ) -> Option<Task<Result<()>>> {
        use language::ToOffset as _;

        let completions_menu = if let ContextMenu::Completions(menu) = self.hide_context_menu(cx)? {
            menu
        } else {
            return None;
        };

        let mat = completions_menu
            .matches
            .get(action.item_ix.unwrap_or(completions_menu.selected_item))?;
        let buffer_handle = completions_menu.buffer;
        let completion = completions_menu.completions.get(mat.candidate_id)?;

        let snippet;
        let text;
        if completion.is_snippet() {
            snippet = Some(Snippet::parse(&completion.new_text).log_err()?);
            text = snippet.as_ref().unwrap().text.clone();
        } else {
            snippet = None;
            text = completion.new_text.clone();
        };
        let selections = self.selections.all::<usize>(cx);
        let buffer = buffer_handle.read(cx);
        let old_range = completion.old_range.to_offset(buffer);
        let old_text = buffer.text_for_range(old_range.clone()).collect::<String>();

        let newest_selection = self.selections.newest_anchor();
        if newest_selection.start.buffer_id != Some(buffer_handle.read(cx).remote_id()) {
            return None;
        }

        let lookbehind = newest_selection
            .start
            .text_anchor
            .to_offset(buffer)
            .saturating_sub(old_range.start);
        let lookahead = old_range
            .end
            .saturating_sub(newest_selection.end.text_anchor.to_offset(buffer));
        let mut common_prefix_len = old_text
            .bytes()
            .zip(text.bytes())
            .take_while(|(a, b)| a == b)
            .count();

        let snapshot = self.buffer.read(cx).snapshot(cx);
        let mut ranges = Vec::new();
        for selection in &selections {
            if snapshot.contains_str_at(selection.start.saturating_sub(lookbehind), &old_text) {
                let start = selection.start.saturating_sub(lookbehind);
                let end = selection.end + lookahead;
                ranges.push(start + common_prefix_len..end);
            } else {
                common_prefix_len = 0;
                ranges.clear();
                ranges.extend(selections.iter().map(|s| {
                    if s.id == newest_selection.id {
                        old_range.clone()
                    } else {
                        s.start..s.end
                    }
                }));
                break;
            }
        }
        let text = &text[common_prefix_len..];

        self.transact(cx, |this, cx| {
            if let Some(mut snippet) = snippet {
                snippet.text = text.to_string();
                for tabstop in snippet.tabstops.iter_mut().flatten() {
                    tabstop.start -= common_prefix_len as isize;
                    tabstop.end -= common_prefix_len as isize;
                }

                this.insert_snippet(&ranges, snippet, cx).log_err();
            } else {
                this.buffer.update(cx, |buffer, cx| {
                    buffer.edit(
                        ranges.iter().map(|range| (range.clone(), text)),
                        Some(AutoindentMode::EachLine),
                        cx,
                    );
                });
            }

            this.refresh_copilot_suggestions(true, cx);
        });

        let project = self.project.clone()?;
        let apply_edits = project.update(cx, |project, cx| {
            project.apply_additional_edits_for_completion(
                buffer_handle,
                completion.clone(),
                true,
                cx,
            )
        });
        Some(cx.foreground().spawn(async move {
            apply_edits.await?;
            Ok(())
        }))
    }

    pub fn toggle_code_actions(&mut self, action: &ToggleCodeActions, cx: &mut ViewContext<Self>) {
        if matches!(
            self.context_menu.as_ref(),
            Some(ContextMenu::CodeActions(_))
        ) {
            self.context_menu.take();
            cx.notify();
            return;
        }

        let deployed_from_indicator = action.deployed_from_indicator;
        let mut task = self.code_actions_task.take();
        cx.spawn(|this, mut cx| async move {
            while let Some(prev_task) = task {
                prev_task.await;
                task = this.update(&mut cx, |this, _| this.code_actions_task.take())?;
            }

            this.update(&mut cx, |this, cx| {
                if this.focused {
                    if let Some((buffer, actions)) = this.available_code_actions.clone() {
                        this.show_context_menu(
                            ContextMenu::CodeActions(CodeActionsMenu {
                                buffer,
                                actions,
                                selected_item: Default::default(),
                                list: Default::default(),
                                deployed_from_indicator,
                            }),
                            cx,
                        );
                    }
                }
            })?;

            Ok::<_, anyhow::Error>(())
        })
        .detach_and_log_err(cx);
    }

    pub fn confirm_code_action(
        workspace: &mut Workspace,
        action: &ConfirmCodeAction,
        cx: &mut ViewContext<Workspace>,
    ) -> Option<Task<Result<()>>> {
        let editor = workspace.active_item(cx)?.act_as::<Editor>(cx)?;
        let actions_menu = if let ContextMenu::CodeActions(menu) =
            editor.update(cx, |editor, cx| editor.hide_context_menu(cx))?
        {
            menu
        } else {
            return None;
        };
        let action_ix = action.item_ix.unwrap_or(actions_menu.selected_item);
        let action = actions_menu.actions.get(action_ix)?.clone();
        let title = action.lsp_action.title.clone();
        let buffer = actions_menu.buffer;

        let apply_code_actions = workspace.project().clone().update(cx, |project, cx| {
            project.apply_code_action(buffer, action, true, cx)
        });
        let editor = editor.downgrade();
        Some(cx.spawn(|workspace, cx| async move {
            let project_transaction = apply_code_actions.await?;
            Self::open_project_transaction(&editor, workspace, project_transaction, title, cx).await
        }))
    }

    async fn open_project_transaction(
        this: &WeakViewHandle<Editor>,
        workspace: WeakViewHandle<Workspace>,
        transaction: ProjectTransaction,
        title: String,
        mut cx: AsyncAppContext,
    ) -> Result<()> {
        let replica_id = this.read_with(&cx, |this, cx| this.replica_id(cx))?;

        let mut entries = transaction.0.into_iter().collect::<Vec<_>>();
        entries.sort_unstable_by_key(|(buffer, _)| {
            buffer.read_with(&cx, |buffer, _| buffer.file().map(|f| f.path().clone()))
        });

        // If the project transaction's edits are all contained within this editor, then
        // avoid opening a new editor to display them.

        if let Some((buffer, transaction)) = entries.first() {
            if entries.len() == 1 {
                let excerpt = this.read_with(&cx, |editor, cx| {
                    editor
                        .buffer()
                        .read(cx)
                        .excerpt_containing(editor.selections.newest_anchor().head(), cx)
                })?;
                if let Some((_, excerpted_buffer, excerpt_range)) = excerpt {
                    if excerpted_buffer == *buffer {
                        let all_edits_within_excerpt = buffer.read_with(&cx, |buffer, _| {
                            let excerpt_range = excerpt_range.to_offset(buffer);
                            buffer
                                .edited_ranges_for_transaction::<usize>(transaction)
                                .all(|range| {
                                    excerpt_range.start <= range.start
                                        && excerpt_range.end >= range.end
                                })
                        });

                        if all_edits_within_excerpt {
                            return Ok(());
                        }
                    }
                }
            }
        } else {
            return Ok(());
        }

        let mut ranges_to_highlight = Vec::new();
        let excerpt_buffer = cx.add_model(|cx| {
            let mut multibuffer = MultiBuffer::new(replica_id).with_title(title);
            for (buffer_handle, transaction) in &entries {
                let buffer = buffer_handle.read(cx);
                ranges_to_highlight.extend(
                    multibuffer.push_excerpts_with_context_lines(
                        buffer_handle.clone(),
                        buffer
                            .edited_ranges_for_transaction::<usize>(transaction)
                            .collect(),
                        1,
                        cx,
                    ),
                );
            }
            multibuffer.push_transaction(entries.iter().map(|(b, t)| (b, t)), cx);
            multibuffer
        });

        workspace.update(&mut cx, |workspace, cx| {
            let project = workspace.project().clone();
            let editor =
                cx.add_view(|cx| Editor::for_multibuffer(excerpt_buffer, Some(project), cx));
            workspace.add_item(Box::new(editor.clone()), cx);
            editor.update(cx, |editor, cx| {
                editor.highlight_background::<Self>(
                    ranges_to_highlight,
                    |theme| theme.editor.highlighted_line_background,
                    cx,
                );
            });
        })?;

        Ok(())
    }

    fn refresh_code_actions(&mut self, cx: &mut ViewContext<Self>) -> Option<()> {
        let project = self.project.as_ref()?;
        let buffer = self.buffer.read(cx);
        let newest_selection = self.selections.newest_anchor().clone();
        let (start_buffer, start) = buffer.text_anchor_for_position(newest_selection.start, cx)?;
        let (end_buffer, end) = buffer.text_anchor_for_position(newest_selection.end, cx)?;
        if start_buffer != end_buffer {
            return None;
        }

        let actions = project.update(cx, |project, cx| {
            project.code_actions(&start_buffer, start..end, cx)
        });
        self.code_actions_task = Some(cx.spawn(|this, mut cx| async move {
            let actions = actions.await;
            this.update(&mut cx, |this, cx| {
                this.available_code_actions = actions.log_err().and_then(|actions| {
                    if actions.is_empty() {
                        None
                    } else {
                        Some((start_buffer, actions.into()))
                    }
                });
                cx.notify();
            })
            .log_err();
        }));
        None
    }

    fn refresh_document_highlights(&mut self, cx: &mut ViewContext<Self>) -> Option<()> {
        if self.pending_rename.is_some() {
            return None;
        }

        let project = self.project.as_ref()?;
        let buffer = self.buffer.read(cx);
        let newest_selection = self.selections.newest_anchor().clone();
        let cursor_position = newest_selection.head();
        let (cursor_buffer, cursor_buffer_position) =
            buffer.text_anchor_for_position(cursor_position.clone(), cx)?;
        let (tail_buffer, _) = buffer.text_anchor_for_position(newest_selection.tail(), cx)?;
        if cursor_buffer != tail_buffer {
            return None;
        }

        let highlights = project.update(cx, |project, cx| {
            project.document_highlights(&cursor_buffer, cursor_buffer_position, cx)
        });

        self.document_highlights_task = Some(cx.spawn(|this, mut cx| async move {
            if let Some(highlights) = highlights.await.log_err() {
                this.update(&mut cx, |this, cx| {
                    if this.pending_rename.is_some() {
                        return;
                    }

                    let buffer_id = cursor_position.buffer_id;
                    let buffer = this.buffer.read(cx);
                    if !buffer
                        .text_anchor_for_position(cursor_position, cx)
                        .map_or(false, |(buffer, _)| buffer == cursor_buffer)
                    {
                        return;
                    }

                    let cursor_buffer_snapshot = cursor_buffer.read(cx);
                    let mut write_ranges = Vec::new();
                    let mut read_ranges = Vec::new();
                    for highlight in highlights {
                        for (excerpt_id, excerpt_range) in
                            buffer.excerpts_for_buffer(&cursor_buffer, cx)
                        {
                            let start = highlight
                                .range
                                .start
                                .max(&excerpt_range.context.start, cursor_buffer_snapshot);
                            let end = highlight
                                .range
                                .end
                                .min(&excerpt_range.context.end, cursor_buffer_snapshot);
                            if start.cmp(&end, cursor_buffer_snapshot).is_ge() {
                                continue;
                            }

                            let range = Anchor {
                                buffer_id,
                                excerpt_id: excerpt_id.clone(),
                                text_anchor: start,
                            }..Anchor {
                                buffer_id,
                                excerpt_id,
                                text_anchor: end,
                            };
                            if highlight.kind == lsp::DocumentHighlightKind::WRITE {
                                write_ranges.push(range);
                            } else {
                                read_ranges.push(range);
                            }
                        }
                    }

                    this.highlight_background::<DocumentHighlightRead>(
                        read_ranges,
                        |theme| theme.editor.document_highlight_read_background,
                        cx,
                    );
                    this.highlight_background::<DocumentHighlightWrite>(
                        write_ranges,
                        |theme| theme.editor.document_highlight_write_background,
                        cx,
                    );
                    cx.notify();
                })
                .log_err();
            }
        }));
        None
    }

    fn refresh_copilot_suggestions(
        &mut self,
        debounce: bool,
        cx: &mut ViewContext<Self>,
    ) -> Option<()> {
        let copilot = Copilot::global(cx)?;
        if self.mode != EditorMode::Full || !copilot.read(cx).status().is_authorized() {
            self.clear_copilot_suggestions(cx);
            return None;
        }
        self.update_visible_copilot_suggestion(cx);

        let snapshot = self.buffer.read(cx).snapshot(cx);
        let cursor = self.selections.newest_anchor().head();
        if !self.is_copilot_enabled_at(cursor, &snapshot, cx) {
            self.clear_copilot_suggestions(cx);
            return None;
        }

        let (buffer, buffer_position) =
            self.buffer.read(cx).text_anchor_for_position(cursor, cx)?;
        self.copilot_state.pending_refresh = cx.spawn(|this, mut cx| async move {
            if debounce {
                cx.background().timer(COPILOT_DEBOUNCE_TIMEOUT).await;
            }

            let completions = copilot
                .update(&mut cx, |copilot, cx| {
                    copilot.completions(&buffer, buffer_position, cx)
                })
                .await
                .log_err()
                .into_iter()
                .flatten()
                .collect_vec();

            this.update(&mut cx, |this, cx| {
                if !completions.is_empty() {
                    this.copilot_state.cycled = false;
                    this.copilot_state.pending_cycling_refresh = Task::ready(None);
                    this.copilot_state.completions.clear();
                    this.copilot_state.active_completion_index = 0;
                    this.copilot_state.excerpt_id = Some(cursor.excerpt_id);
                    for completion in completions {
                        this.copilot_state.push_completion(completion);
                    }
                    this.update_visible_copilot_suggestion(cx);
                }
            })
            .log_err()?;
            Some(())
        });

        Some(())
    }

    fn cycle_copilot_suggestions(
        &mut self,
        direction: Direction,
        cx: &mut ViewContext<Self>,
    ) -> Option<()> {
        let copilot = Copilot::global(cx)?;
        if self.mode != EditorMode::Full || !copilot.read(cx).status().is_authorized() {
            return None;
        }

        if self.copilot_state.cycled {
            self.copilot_state.cycle_completions(direction);
            self.update_visible_copilot_suggestion(cx);
        } else {
            let cursor = self.selections.newest_anchor().head();
            let (buffer, buffer_position) =
                self.buffer.read(cx).text_anchor_for_position(cursor, cx)?;
            self.copilot_state.pending_cycling_refresh = cx.spawn(|this, mut cx| async move {
                let completions = copilot
                    .update(&mut cx, |copilot, cx| {
                        copilot.completions_cycling(&buffer, buffer_position, cx)
                    })
                    .await;

                this.update(&mut cx, |this, cx| {
                    this.copilot_state.cycled = true;
                    for completion in completions.log_err().into_iter().flatten() {
                        this.copilot_state.push_completion(completion);
                    }
                    this.copilot_state.cycle_completions(direction);
                    this.update_visible_copilot_suggestion(cx);
                })
                .log_err()?;

                Some(())
            });
        }

        Some(())
    }

    fn copilot_suggest(&mut self, _: &copilot::Suggest, cx: &mut ViewContext<Self>) {
        if !self.has_active_copilot_suggestion(cx) {
            self.refresh_copilot_suggestions(false, cx);
            return;
        }

        self.update_visible_copilot_suggestion(cx);
    }

    fn next_copilot_suggestion(&mut self, _: &copilot::NextSuggestion, cx: &mut ViewContext<Self>) {
        if self.has_active_copilot_suggestion(cx) {
            self.cycle_copilot_suggestions(Direction::Next, cx);
        } else {
            self.refresh_copilot_suggestions(false, cx);
        }
    }

    fn previous_copilot_suggestion(
        &mut self,
        _: &copilot::PreviousSuggestion,
        cx: &mut ViewContext<Self>,
    ) {
        if self.has_active_copilot_suggestion(cx) {
            self.cycle_copilot_suggestions(Direction::Prev, cx);
        } else {
            self.refresh_copilot_suggestions(false, cx);
        }
    }

    fn accept_copilot_suggestion(&mut self, cx: &mut ViewContext<Self>) -> bool {
        if let Some(suggestion) = self
            .display_map
            .update(cx, |map, cx| map.replace_suggestion::<usize>(None, cx))
        {
            if let Some((copilot, completion)) =
                Copilot::global(cx).zip(self.copilot_state.active_completion())
            {
                copilot
                    .update(cx, |copilot, cx| copilot.accept_completion(completion, cx))
                    .detach_and_log_err(cx);

                self.report_copilot_event(Some(completion.uuid.clone()), true, cx)
            }
            self.insert_with_autoindent_mode(&suggestion.text.to_string(), None, cx);
            cx.notify();
            true
        } else {
            false
        }
    }

    fn discard_copilot_suggestion(&mut self, cx: &mut ViewContext<Self>) -> bool {
        if self.has_active_copilot_suggestion(cx) {
            if let Some(copilot) = Copilot::global(cx) {
                copilot
                    .update(cx, |copilot, cx| {
                        copilot.discard_completions(&self.copilot_state.completions, cx)
                    })
                    .detach_and_log_err(cx);

                self.report_copilot_event(None, false, cx)
            }

            self.display_map
                .update(cx, |map, cx| map.replace_suggestion::<usize>(None, cx));
            cx.notify();
            true
        } else {
            false
        }
    }

    fn is_copilot_enabled_at(
        &self,
        location: Anchor,
        snapshot: &MultiBufferSnapshot,
        cx: &mut ViewContext<Self>,
    ) -> bool {
        let file = snapshot.file_at(location);
        let language = snapshot.language_at(location);
        let settings = all_language_settings(file, cx);
        settings.copilot_enabled(language, file.map(|f| f.path().as_ref()))
    }

    fn has_active_copilot_suggestion(&self, cx: &AppContext) -> bool {
        self.display_map.read(cx).has_suggestion()
    }

    fn update_visible_copilot_suggestion(&mut self, cx: &mut ViewContext<Self>) {
        let snapshot = self.buffer.read(cx).snapshot(cx);
        let selection = self.selections.newest_anchor();
        let cursor = selection.head();

        if self.context_menu.is_some()
            || !self.completion_tasks.is_empty()
            || selection.start != selection.end
        {
            self.discard_copilot_suggestion(cx);
        } else if let Some(text) = self
            .copilot_state
            .text_for_active_completion(cursor, &snapshot)
        {
            self.display_map.update(cx, move |map, cx| {
                map.replace_suggestion(
                    Some(Suggestion {
                        position: cursor,
                        text: text.trim_end().into(),
                    }),
                    cx,
                )
            });
            cx.notify();
        } else {
            self.discard_copilot_suggestion(cx);
        }
    }

    fn clear_copilot_suggestions(&mut self, cx: &mut ViewContext<Self>) {
        self.copilot_state = Default::default();
        self.discard_copilot_suggestion(cx);
    }

    pub fn render_code_actions_indicator(
        &self,
        style: &EditorStyle,
        active: bool,
        cx: &mut ViewContext<Self>,
    ) -> Option<AnyElement<Self>> {
        if self.available_code_actions.is_some() {
            enum CodeActions {}
            Some(
                MouseEventHandler::<CodeActions, _>::new(0, cx, |state, _| {
                    Svg::new("icons/bolt_8.svg")
                        .with_color(style.code_actions.indicator.style_for(state, active).color)
                })
                .with_cursor_style(CursorStyle::PointingHand)
                .with_padding(Padding::uniform(3.))
                .on_down(MouseButton::Left, |_, this, cx| {
                    this.toggle_code_actions(
                        &ToggleCodeActions {
                            deployed_from_indicator: true,
                        },
                        cx,
                    );
                })
                .into_any(),
            )
        } else {
            None
        }
    }

    pub fn render_fold_indicators(
        &self,
        fold_data: Vec<Option<(FoldStatus, u32, bool)>>,
        style: &EditorStyle,
        gutter_hovered: bool,
        line_height: f32,
        gutter_margin: f32,
        cx: &mut ViewContext<Self>,
    ) -> Vec<Option<AnyElement<Self>>> {
        enum FoldIndicators {}

        let style = style.folds.clone();

        fold_data
            .iter()
            .enumerate()
            .map(|(ix, fold_data)| {
                fold_data
                    .map(|(fold_status, buffer_row, active)| {
                        (active || gutter_hovered || fold_status == FoldStatus::Folded).then(|| {
                            MouseEventHandler::<FoldIndicators, _>::new(
                                ix as usize,
                                cx,
                                |mouse_state, _| {
                                    Svg::new(match fold_status {
                                        FoldStatus::Folded => style.folded_icon.clone(),
                                        FoldStatus::Foldable => style.foldable_icon.clone(),
                                    })
                                    .with_color(
                                        style
                                            .indicator
                                            .style_for(
                                                mouse_state,
                                                fold_status == FoldStatus::Folded,
                                            )
                                            .color,
                                    )
                                    .constrained()
                                    .with_width(gutter_margin * style.icon_margin_scale)
                                    .aligned()
                                    .constrained()
                                    .with_height(line_height)
                                    .with_width(gutter_margin)
                                    .aligned()
                                },
                            )
                            .with_cursor_style(CursorStyle::PointingHand)
                            .with_padding(Padding::uniform(3.))
                            .on_click(MouseButton::Left, {
                                move |_, editor, cx| match fold_status {
                                    FoldStatus::Folded => {
                                        editor.unfold_at(&UnfoldAt { buffer_row }, cx);
                                    }
                                    FoldStatus::Foldable => {
                                        editor.fold_at(&FoldAt { buffer_row }, cx);
                                    }
                                }
                            })
                            .into_any()
                        })
                    })
                    .flatten()
            })
            .collect()
    }

    pub fn context_menu_visible(&self) -> bool {
        self.context_menu
            .as_ref()
            .map_or(false, |menu| menu.visible())
    }

    pub fn render_context_menu(
        &self,
        cursor_position: DisplayPoint,
        style: EditorStyle,
        cx: &mut ViewContext<Editor>,
    ) -> Option<(DisplayPoint, AnyElement<Editor>)> {
        self.context_menu
            .as_ref()
            .map(|menu| menu.render(cursor_position, style, cx))
    }

    fn show_context_menu(&mut self, menu: ContextMenu, cx: &mut ViewContext<Self>) {
        if !matches!(menu, ContextMenu::Completions(_)) {
            self.completion_tasks.clear();
        }
        self.context_menu = Some(menu);
        self.discard_copilot_suggestion(cx);
        cx.notify();
    }

    fn hide_context_menu(&mut self, cx: &mut ViewContext<Self>) -> Option<ContextMenu> {
        cx.notify();
        self.completion_tasks.clear();
        let context_menu = self.context_menu.take();
        if context_menu.is_some() {
            self.update_visible_copilot_suggestion(cx);
        }
        context_menu
    }

    pub fn insert_snippet(
        &mut self,
        insertion_ranges: &[Range<usize>],
        snippet: Snippet,
        cx: &mut ViewContext<Self>,
    ) -> Result<()> {
        let tabstops = self.buffer.update(cx, |buffer, cx| {
            let snippet_text: Arc<str> = snippet.text.clone().into();
            buffer.edit(
                insertion_ranges
                    .iter()
                    .cloned()
                    .map(|range| (range, snippet_text.clone())),
                Some(AutoindentMode::EachLine),
                cx,
            );

            let snapshot = &*buffer.read(cx);
            let snippet = &snippet;
            snippet
                .tabstops
                .iter()
                .map(|tabstop| {
                    let mut tabstop_ranges = tabstop
                        .iter()
                        .flat_map(|tabstop_range| {
                            let mut delta = 0_isize;
                            insertion_ranges.iter().map(move |insertion_range| {
                                let insertion_start = insertion_range.start as isize + delta;
                                delta +=
                                    snippet.text.len() as isize - insertion_range.len() as isize;

                                let start = snapshot.anchor_before(
                                    (insertion_start + tabstop_range.start) as usize,
                                );
                                let end = snapshot
                                    .anchor_after((insertion_start + tabstop_range.end) as usize);
                                start..end
                            })
                        })
                        .collect::<Vec<_>>();
                    tabstop_ranges.sort_unstable_by(|a, b| a.start.cmp(&b.start, snapshot));
                    tabstop_ranges
                })
                .collect::<Vec<_>>()
        });

        if let Some(tabstop) = tabstops.first() {
            self.change_selections(Some(Autoscroll::fit()), cx, |s| {
                s.select_ranges(tabstop.iter().cloned());
            });
            self.snippet_stack.push(SnippetState {
                active_index: 0,
                ranges: tabstops,
            });
        }

        Ok(())
    }

    pub fn move_to_next_snippet_tabstop(&mut self, cx: &mut ViewContext<Self>) -> bool {
        self.move_to_snippet_tabstop(Bias::Right, cx)
    }

    pub fn move_to_prev_snippet_tabstop(&mut self, cx: &mut ViewContext<Self>) -> bool {
        self.move_to_snippet_tabstop(Bias::Left, cx)
    }

    pub fn move_to_snippet_tabstop(&mut self, bias: Bias, cx: &mut ViewContext<Self>) -> bool {
        if let Some(mut snippet) = self.snippet_stack.pop() {
            match bias {
                Bias::Left => {
                    if snippet.active_index > 0 {
                        snippet.active_index -= 1;
                    } else {
                        self.snippet_stack.push(snippet);
                        return false;
                    }
                }
                Bias::Right => {
                    if snippet.active_index + 1 < snippet.ranges.len() {
                        snippet.active_index += 1;
                    } else {
                        self.snippet_stack.push(snippet);
                        return false;
                    }
                }
            }
            if let Some(current_ranges) = snippet.ranges.get(snippet.active_index) {
                self.change_selections(Some(Autoscroll::fit()), cx, |s| {
                    s.select_anchor_ranges(current_ranges.iter().cloned())
                });
                // If snippet state is not at the last tabstop, push it back on the stack
                if snippet.active_index + 1 < snippet.ranges.len() {
                    self.snippet_stack.push(snippet);
                }
                return true;
            }
        }

        false
    }

    pub fn clear(&mut self, cx: &mut ViewContext<Self>) {
        self.transact(cx, |this, cx| {
            this.select_all(&SelectAll, cx);
            this.insert("", cx);
        });
    }

    pub fn backspace(&mut self, _: &Backspace, cx: &mut ViewContext<Self>) {
        self.transact(cx, |this, cx| {
            this.select_autoclose_pair(cx);
            let mut selections = this.selections.all::<Point>(cx);
            if !this.selections.line_mode {
                let display_map = this.display_map.update(cx, |map, cx| map.snapshot(cx));
                for selection in &mut selections {
                    if selection.is_empty() {
                        let old_head = selection.head();
                        let mut new_head =
                            movement::left(&display_map, old_head.to_display_point(&display_map))
                                .to_point(&display_map);
                        if let Some((buffer, line_buffer_range)) = display_map
                            .buffer_snapshot
                            .buffer_line_for_row(old_head.row)
                        {
                            let indent_size =
                                buffer.indent_size_for_line(line_buffer_range.start.row);
                            let indent_len = match indent_size.kind {
                                IndentKind::Space => {
                                    buffer.settings_at(line_buffer_range.start, cx).tab_size
                                }
                                IndentKind::Tab => NonZeroU32::new(1).unwrap(),
                            };
                            if old_head.column <= indent_size.len && old_head.column > 0 {
                                let indent_len = indent_len.get();
                                new_head = cmp::min(
                                    new_head,
                                    Point::new(
                                        old_head.row,
                                        ((old_head.column - 1) / indent_len) * indent_len,
                                    ),
                                );
                            }
                        }

                        selection.set_head(new_head, SelectionGoal::None);
                    }
                }
            }

            this.change_selections(Some(Autoscroll::fit()), cx, |s| s.select(selections));
            this.insert("", cx);
            this.refresh_copilot_suggestions(true, cx);
        });
    }

    pub fn delete(&mut self, _: &Delete, cx: &mut ViewContext<Self>) {
        self.transact(cx, |this, cx| {
            this.change_selections(Some(Autoscroll::fit()), cx, |s| {
                let line_mode = s.line_mode;
                s.move_with(|map, selection| {
                    if selection.is_empty() && !line_mode {
                        let cursor = movement::right(map, selection.head());
                        selection.end = cursor;
                        selection.reversed = true;
                        selection.goal = SelectionGoal::None;
                    }
                })
            });
            this.insert("", cx);
            this.refresh_copilot_suggestions(true, cx);
        });
    }

    pub fn tab_prev(&mut self, _: &TabPrev, cx: &mut ViewContext<Self>) {
        if self.move_to_prev_snippet_tabstop(cx) {
            return;
        }

        self.outdent(&Outdent, cx);
    }

    pub fn tab(&mut self, _: &Tab, cx: &mut ViewContext<Self>) {
        if self.move_to_next_snippet_tabstop(cx) {
            return;
        }

        let mut selections = self.selections.all_adjusted(cx);
        let buffer = self.buffer.read(cx);
        let snapshot = buffer.snapshot(cx);
        let rows_iter = selections.iter().map(|s| s.head().row);
        let suggested_indents = snapshot.suggested_indents(rows_iter, cx);

        let mut edits = Vec::new();
        let mut prev_edited_row = 0;
        let mut row_delta = 0;
        for selection in &mut selections {
            if selection.start.row != prev_edited_row {
                row_delta = 0;
            }
            prev_edited_row = selection.end.row;

            // If the selection is non-empty, then increase the indentation of the selected lines.
            if !selection.is_empty() {
                row_delta =
                    Self::indent_selection(buffer, &snapshot, selection, &mut edits, row_delta, cx);
                continue;
            }

            // If the selection is empty and the cursor is in the leading whitespace before the
            // suggested indentation, then auto-indent the line.
            let cursor = selection.head();
            let current_indent = snapshot.indent_size_for_line(cursor.row);
            if let Some(suggested_indent) = suggested_indents.get(&cursor.row).copied() {
                if cursor.column < suggested_indent.len
                    && cursor.column <= current_indent.len
                    && current_indent.len <= suggested_indent.len
                {
                    selection.start = Point::new(cursor.row, suggested_indent.len);
                    selection.end = selection.start;
                    if row_delta == 0 {
                        edits.extend(Buffer::edit_for_indent_size_adjustment(
                            cursor.row,
                            current_indent,
                            suggested_indent,
                        ));
                        row_delta = suggested_indent.len - current_indent.len;
                    }
                    continue;
                }
            }

            // Accept copilot suggestion if there is only one selection and the cursor is not
            // in the leading whitespace.
            if self.selections.count() == 1
                && cursor.column >= current_indent.len
                && self.has_active_copilot_suggestion(cx)
            {
                self.accept_copilot_suggestion(cx);
                return;
            }

            // Otherwise, insert a hard or soft tab.
            let settings = buffer.settings_at(cursor, cx);
            let tab_size = if settings.hard_tabs {
                IndentSize::tab()
            } else {
                let tab_size = settings.tab_size.get();
                let char_column = snapshot
                    .text_for_range(Point::new(cursor.row, 0)..cursor)
                    .flat_map(str::chars)
                    .count()
                    + row_delta as usize;
                let chars_to_next_tab_stop = tab_size - (char_column as u32 % tab_size);
                IndentSize::spaces(chars_to_next_tab_stop)
            };
            selection.start = Point::new(cursor.row, cursor.column + row_delta + tab_size.len);
            selection.end = selection.start;
            edits.push((cursor..cursor, tab_size.chars().collect::<String>()));
            row_delta += tab_size.len;
        }

        self.transact(cx, |this, cx| {
            this.buffer.update(cx, |b, cx| b.edit(edits, None, cx));
            this.change_selections(Some(Autoscroll::fit()), cx, |s| s.select(selections));
            this.refresh_copilot_suggestions(true, cx);
        });
    }

    pub fn indent(&mut self, _: &Indent, cx: &mut ViewContext<Self>) {
        let mut selections = self.selections.all::<Point>(cx);
        let mut prev_edited_row = 0;
        let mut row_delta = 0;
        let mut edits = Vec::new();
        let buffer = self.buffer.read(cx);
        let snapshot = buffer.snapshot(cx);
        for selection in &mut selections {
            if selection.start.row != prev_edited_row {
                row_delta = 0;
            }
            prev_edited_row = selection.end.row;

            row_delta =
                Self::indent_selection(buffer, &snapshot, selection, &mut edits, row_delta, cx);
        }

        self.transact(cx, |this, cx| {
            this.buffer.update(cx, |b, cx| b.edit(edits, None, cx));
            this.change_selections(Some(Autoscroll::fit()), cx, |s| s.select(selections));
        });
    }

    fn indent_selection(
        buffer: &MultiBuffer,
        snapshot: &MultiBufferSnapshot,
        selection: &mut Selection<Point>,
        edits: &mut Vec<(Range<Point>, String)>,
        delta_for_start_row: u32,
        cx: &AppContext,
    ) -> u32 {
        let settings = buffer.settings_at(selection.start, cx);
        let tab_size = settings.tab_size.get();
        let indent_kind = if settings.hard_tabs {
            IndentKind::Tab
        } else {
            IndentKind::Space
        };
        let mut start_row = selection.start.row;
        let mut end_row = selection.end.row + 1;

        // If a selection ends at the beginning of a line, don't indent
        // that last line.
        if selection.end.column == 0 {
            end_row -= 1;
        }

        // Avoid re-indenting a row that has already been indented by a
        // previous selection, but still update this selection's column
        // to reflect that indentation.
        if delta_for_start_row > 0 {
            start_row += 1;
            selection.start.column += delta_for_start_row;
            if selection.end.row == selection.start.row {
                selection.end.column += delta_for_start_row;
            }
        }

        let mut delta_for_end_row = 0;
        for row in start_row..end_row {
            let current_indent = snapshot.indent_size_for_line(row);
            let indent_delta = match (current_indent.kind, indent_kind) {
                (IndentKind::Space, IndentKind::Space) => {
                    let columns_to_next_tab_stop = tab_size - (current_indent.len % tab_size);
                    IndentSize::spaces(columns_to_next_tab_stop)
                }
                (IndentKind::Tab, IndentKind::Space) => IndentSize::spaces(tab_size),
                (_, IndentKind::Tab) => IndentSize::tab(),
            };

            let row_start = Point::new(row, 0);
            edits.push((
                row_start..row_start,
                indent_delta.chars().collect::<String>(),
            ));

            // Update this selection's endpoints to reflect the indentation.
            if row == selection.start.row {
                selection.start.column += indent_delta.len;
            }
            if row == selection.end.row {
                selection.end.column += indent_delta.len;
                delta_for_end_row = indent_delta.len;
            }
        }

        if selection.start.row == selection.end.row {
            delta_for_start_row + delta_for_end_row
        } else {
            delta_for_end_row
        }
    }

    pub fn outdent(&mut self, _: &Outdent, cx: &mut ViewContext<Self>) {
        let display_map = self.display_map.update(cx, |map, cx| map.snapshot(cx));
        let selections = self.selections.all::<Point>(cx);
        let mut deletion_ranges = Vec::new();
        let mut last_outdent = None;
        {
            let buffer = self.buffer.read(cx);
            let snapshot = buffer.snapshot(cx);
            for selection in &selections {
                let settings = buffer.settings_at(selection.start, cx);
                let tab_size = settings.tab_size.get();
                let mut rows = selection.spanned_rows(false, &display_map);

                // Avoid re-outdenting a row that has already been outdented by a
                // previous selection.
                if let Some(last_row) = last_outdent {
                    if last_row == rows.start {
                        rows.start += 1;
                    }
                }

                for row in rows {
                    let indent_size = snapshot.indent_size_for_line(row);
                    if indent_size.len > 0 {
                        let deletion_len = match indent_size.kind {
                            IndentKind::Space => {
                                let columns_to_prev_tab_stop = indent_size.len % tab_size;
                                if columns_to_prev_tab_stop == 0 {
                                    tab_size
                                } else {
                                    columns_to_prev_tab_stop
                                }
                            }
                            IndentKind::Tab => 1,
                        };
                        deletion_ranges.push(Point::new(row, 0)..Point::new(row, deletion_len));
                        last_outdent = Some(row);
                    }
                }
            }
        }

        self.transact(cx, |this, cx| {
            this.buffer.update(cx, |buffer, cx| {
                let empty_str: Arc<str> = "".into();
                buffer.edit(
                    deletion_ranges
                        .into_iter()
                        .map(|range| (range, empty_str.clone())),
                    None,
                    cx,
                );
            });
            let selections = this.selections.all::<usize>(cx);
            this.change_selections(Some(Autoscroll::fit()), cx, |s| s.select(selections));
        });
    }

    pub fn delete_line(&mut self, _: &DeleteLine, cx: &mut ViewContext<Self>) {
        let display_map = self.display_map.update(cx, |map, cx| map.snapshot(cx));
        let selections = self.selections.all::<Point>(cx);

        let mut new_cursors = Vec::new();
        let mut edit_ranges = Vec::new();
        let mut selections = selections.iter().peekable();
        while let Some(selection) = selections.next() {
            let mut rows = selection.spanned_rows(false, &display_map);
            let goal_display_column = selection.head().to_display_point(&display_map).column();

            // Accumulate contiguous regions of rows that we want to delete.
            while let Some(next_selection) = selections.peek() {
                let next_rows = next_selection.spanned_rows(false, &display_map);
                if next_rows.start <= rows.end {
                    rows.end = next_rows.end;
                    selections.next().unwrap();
                } else {
                    break;
                }
            }

            let buffer = &display_map.buffer_snapshot;
            let mut edit_start = Point::new(rows.start, 0).to_offset(buffer);
            let edit_end;
            let cursor_buffer_row;
            if buffer.max_point().row >= rows.end {
                // If there's a line after the range, delete the \n from the end of the row range
                // and position the cursor on the next line.
                edit_end = Point::new(rows.end, 0).to_offset(buffer);
                cursor_buffer_row = rows.end;
            } else {
                // If there isn't a line after the range, delete the \n from the line before the
                // start of the row range and position the cursor there.
                edit_start = edit_start.saturating_sub(1);
                edit_end = buffer.len();
                cursor_buffer_row = rows.start.saturating_sub(1);
            }

            let mut cursor = Point::new(cursor_buffer_row, 0).to_display_point(&display_map);
            *cursor.column_mut() =
                cmp::min(goal_display_column, display_map.line_len(cursor.row()));

            new_cursors.push((
                selection.id,
                buffer.anchor_after(cursor.to_point(&display_map)),
            ));
            edit_ranges.push(edit_start..edit_end);
        }

        self.transact(cx, |this, cx| {
            let buffer = this.buffer.update(cx, |buffer, cx| {
                let empty_str: Arc<str> = "".into();
                buffer.edit(
                    edit_ranges
                        .into_iter()
                        .map(|range| (range, empty_str.clone())),
                    None,
                    cx,
                );
                buffer.snapshot(cx)
            });
            let new_selections = new_cursors
                .into_iter()
                .map(|(id, cursor)| {
                    let cursor = cursor.to_point(&buffer);
                    Selection {
                        id,
                        start: cursor,
                        end: cursor,
                        reversed: false,
                        goal: SelectionGoal::None,
                    }
                })
                .collect();

            this.change_selections(Some(Autoscroll::fit()), cx, |s| {
                s.select(new_selections);
            });
        });
    }

    pub fn duplicate_line(&mut self, _: &DuplicateLine, cx: &mut ViewContext<Self>) {
        let display_map = self.display_map.update(cx, |map, cx| map.snapshot(cx));
        let buffer = &display_map.buffer_snapshot;
        let selections = self.selections.all::<Point>(cx);

        let mut edits = Vec::new();
        let mut selections_iter = selections.iter().peekable();
        while let Some(selection) = selections_iter.next() {
            // Avoid duplicating the same lines twice.
            let mut rows = selection.spanned_rows(false, &display_map);

            while let Some(next_selection) = selections_iter.peek() {
                let next_rows = next_selection.spanned_rows(false, &display_map);
                if next_rows.start < rows.end {
                    rows.end = next_rows.end;
                    selections_iter.next().unwrap();
                } else {
                    break;
                }
            }

            // Copy the text from the selected row region and splice it at the start of the region.
            let start = Point::new(rows.start, 0);
            let end = Point::new(rows.end - 1, buffer.line_len(rows.end - 1));
            let text = buffer
                .text_for_range(start..end)
                .chain(Some("\n"))
                .collect::<String>();
            edits.push((start..start, text));
        }

        self.transact(cx, |this, cx| {
            this.buffer.update(cx, |buffer, cx| {
                buffer.edit(edits, None, cx);
            });

            this.request_autoscroll(Autoscroll::fit(), cx);
        });
    }

    pub fn move_line_up(&mut self, _: &MoveLineUp, cx: &mut ViewContext<Self>) {
        let display_map = self.display_map.update(cx, |map, cx| map.snapshot(cx));
        let buffer = self.buffer.read(cx).snapshot(cx);

        let mut edits = Vec::new();
        let mut unfold_ranges = Vec::new();
        let mut refold_ranges = Vec::new();

        let selections = self.selections.all::<Point>(cx);
        let mut selections = selections.iter().peekable();
        let mut contiguous_row_selections = Vec::new();
        let mut new_selections = Vec::new();

        while let Some(selection) = selections.next() {
            // Find all the selections that span a contiguous row range
            let (start_row, end_row) = consume_contiguous_rows(
                &mut contiguous_row_selections,
                selection,
                &display_map,
                &mut selections,
            );

            // Move the text spanned by the row range to be before the line preceding the row range
            if start_row > 0 {
                let range_to_move = Point::new(start_row - 1, buffer.line_len(start_row - 1))
                    ..Point::new(end_row - 1, buffer.line_len(end_row - 1));
                let insertion_point = display_map
                    .prev_line_boundary(Point::new(start_row - 1, 0))
                    .0;

                // Don't move lines across excerpts
                if buffer
                    .excerpt_boundaries_in_range((
                        Bound::Excluded(insertion_point),
                        Bound::Included(range_to_move.end),
                    ))
                    .next()
                    .is_none()
                {
                    let text = buffer
                        .text_for_range(range_to_move.clone())
                        .flat_map(|s| s.chars())
                        .skip(1)
                        .chain(['\n'])
                        .collect::<String>();

                    edits.push((
                        buffer.anchor_after(range_to_move.start)
                            ..buffer.anchor_before(range_to_move.end),
                        String::new(),
                    ));
                    let insertion_anchor = buffer.anchor_after(insertion_point);
                    edits.push((insertion_anchor..insertion_anchor, text));

                    let row_delta = range_to_move.start.row - insertion_point.row + 1;

                    // Move selections up
                    new_selections.extend(contiguous_row_selections.drain(..).map(
                        |mut selection| {
                            selection.start.row -= row_delta;
                            selection.end.row -= row_delta;
                            selection
                        },
                    ));

                    // Move folds up
                    unfold_ranges.push(range_to_move.clone());
                    for fold in display_map.folds_in_range(
                        buffer.anchor_before(range_to_move.start)
                            ..buffer.anchor_after(range_to_move.end),
                    ) {
                        let mut start = fold.start.to_point(&buffer);
                        let mut end = fold.end.to_point(&buffer);
                        start.row -= row_delta;
                        end.row -= row_delta;
                        refold_ranges.push(start..end);
                    }
                }
            }

            // If we didn't move line(s), preserve the existing selections
            new_selections.append(&mut contiguous_row_selections);
        }

        self.transact(cx, |this, cx| {
            this.unfold_ranges(unfold_ranges, true, true, cx);
            this.buffer.update(cx, |buffer, cx| {
                for (range, text) in edits {
                    buffer.edit([(range, text)], None, cx);
                }
            });
            this.fold_ranges(refold_ranges, true, cx);
            this.change_selections(Some(Autoscroll::fit()), cx, |s| {
                s.select(new_selections);
            })
        });
    }

    pub fn move_line_down(&mut self, _: &MoveLineDown, cx: &mut ViewContext<Self>) {
        let display_map = self.display_map.update(cx, |map, cx| map.snapshot(cx));
        let buffer = self.buffer.read(cx).snapshot(cx);

        let mut edits = Vec::new();
        let mut unfold_ranges = Vec::new();
        let mut refold_ranges = Vec::new();

        let selections = self.selections.all::<Point>(cx);
        let mut selections = selections.iter().peekable();
        let mut contiguous_row_selections = Vec::new();
        let mut new_selections = Vec::new();

        while let Some(selection) = selections.next() {
            // Find all the selections that span a contiguous row range
            let (start_row, end_row) = consume_contiguous_rows(
                &mut contiguous_row_selections,
                selection,
                &display_map,
                &mut selections,
            );

            // Move the text spanned by the row range to be after the last line of the row range
            if end_row <= buffer.max_point().row {
                let range_to_move = Point::new(start_row, 0)..Point::new(end_row, 0);
                let insertion_point = display_map.next_line_boundary(Point::new(end_row, 0)).0;

                // Don't move lines across excerpt boundaries
                if buffer
                    .excerpt_boundaries_in_range((
                        Bound::Excluded(range_to_move.start),
                        Bound::Included(insertion_point),
                    ))
                    .next()
                    .is_none()
                {
                    let mut text = String::from("\n");
                    text.extend(buffer.text_for_range(range_to_move.clone()));
                    text.pop(); // Drop trailing newline
                    edits.push((
                        buffer.anchor_after(range_to_move.start)
                            ..buffer.anchor_before(range_to_move.end),
                        String::new(),
                    ));
                    let insertion_anchor = buffer.anchor_after(insertion_point);
                    edits.push((insertion_anchor..insertion_anchor, text));

                    let row_delta = insertion_point.row - range_to_move.end.row + 1;

                    // Move selections down
                    new_selections.extend(contiguous_row_selections.drain(..).map(
                        |mut selection| {
                            selection.start.row += row_delta;
                            selection.end.row += row_delta;
                            selection
                        },
                    ));

                    // Move folds down
                    unfold_ranges.push(range_to_move.clone());
                    for fold in display_map.folds_in_range(
                        buffer.anchor_before(range_to_move.start)
                            ..buffer.anchor_after(range_to_move.end),
                    ) {
                        let mut start = fold.start.to_point(&buffer);
                        let mut end = fold.end.to_point(&buffer);
                        start.row += row_delta;
                        end.row += row_delta;
                        refold_ranges.push(start..end);
                    }
                }
            }

            // If we didn't move line(s), preserve the existing selections
            new_selections.append(&mut contiguous_row_selections);
        }

        self.transact(cx, |this, cx| {
            this.unfold_ranges(unfold_ranges, true, true, cx);
            this.buffer.update(cx, |buffer, cx| {
                for (range, text) in edits {
                    buffer.edit([(range, text)], None, cx);
                }
            });
            this.fold_ranges(refold_ranges, true, cx);
            this.change_selections(Some(Autoscroll::fit()), cx, |s| s.select(new_selections));
        });
    }

    pub fn transpose(&mut self, _: &Transpose, cx: &mut ViewContext<Self>) {
        self.transact(cx, |this, cx| {
            let edits = this.change_selections(Some(Autoscroll::fit()), cx, |s| {
                let mut edits: Vec<(Range<usize>, String)> = Default::default();
                let line_mode = s.line_mode;
                s.move_with(|display_map, selection| {
                    if !selection.is_empty() || line_mode {
                        return;
                    }

                    let mut head = selection.head();
                    let mut transpose_offset = head.to_offset(display_map, Bias::Right);
                    if head.column() == display_map.line_len(head.row()) {
                        transpose_offset = display_map
                            .buffer_snapshot
                            .clip_offset(transpose_offset.saturating_sub(1), Bias::Left);
                    }

                    if transpose_offset == 0 {
                        return;
                    }

                    *head.column_mut() += 1;
                    head = display_map.clip_point(head, Bias::Right);
                    selection.collapse_to(head, SelectionGoal::Column(head.column()));

                    let transpose_start = display_map
                        .buffer_snapshot
                        .clip_offset(transpose_offset.saturating_sub(1), Bias::Left);
                    if edits.last().map_or(true, |e| e.0.end <= transpose_start) {
                        let transpose_end = display_map
                            .buffer_snapshot
                            .clip_offset(transpose_offset + 1, Bias::Right);
                        if let Some(ch) =
                            display_map.buffer_snapshot.chars_at(transpose_start).next()
                        {
                            edits.push((transpose_start..transpose_offset, String::new()));
                            edits.push((transpose_end..transpose_end, ch.to_string()));
                        }
                    }
                });
                edits
            });
            this.buffer
                .update(cx, |buffer, cx| buffer.edit(edits, None, cx));
            let selections = this.selections.all::<usize>(cx);
            this.change_selections(Some(Autoscroll::fit()), cx, |s| {
                s.select(selections);
            });
        });
    }

    pub fn cut(&mut self, _: &Cut, cx: &mut ViewContext<Self>) {
        let mut text = String::new();
        let buffer = self.buffer.read(cx).snapshot(cx);
        let mut selections = self.selections.all::<Point>(cx);
        let mut clipboard_selections = Vec::with_capacity(selections.len());
        {
            let max_point = buffer.max_point();
            for selection in &mut selections {
                let is_entire_line = selection.is_empty() || self.selections.line_mode;
                if is_entire_line {
                    selection.start = Point::new(selection.start.row, 0);
                    selection.end = cmp::min(max_point, Point::new(selection.end.row + 1, 0));
                    selection.goal = SelectionGoal::None;
                }
                let mut len = 0;
                for chunk in buffer.text_for_range(selection.start..selection.end) {
                    text.push_str(chunk);
                    len += chunk.len();
                }
                clipboard_selections.push(ClipboardSelection {
                    len,
                    is_entire_line,
                    first_line_indent: buffer.indent_size_for_line(selection.start.row).len,
                });
            }
        }

        self.transact(cx, |this, cx| {
            this.change_selections(Some(Autoscroll::fit()), cx, |s| {
                s.select(selections);
            });
            this.insert("", cx);
            cx.write_to_clipboard(ClipboardItem::new(text).with_metadata(clipboard_selections));
        });
    }

    pub fn copy(&mut self, _: &Copy, cx: &mut ViewContext<Self>) {
        let selections = self.selections.all::<Point>(cx);
        let buffer = self.buffer.read(cx).read(cx);
        let mut text = String::new();

        let mut clipboard_selections = Vec::with_capacity(selections.len());
        {
            let max_point = buffer.max_point();
            for selection in selections.iter() {
                let mut start = selection.start;
                let mut end = selection.end;
                let is_entire_line = selection.is_empty() || self.selections.line_mode;
                if is_entire_line {
                    start = Point::new(start.row, 0);
                    end = cmp::min(max_point, Point::new(end.row + 1, 0));
                }
                let mut len = 0;
                for chunk in buffer.text_for_range(start..end) {
                    text.push_str(chunk);
                    len += chunk.len();
                }
                clipboard_selections.push(ClipboardSelection {
                    len,
                    is_entire_line,
                    first_line_indent: buffer.indent_size_for_line(start.row).len,
                });
            }
        }

        cx.write_to_clipboard(ClipboardItem::new(text).with_metadata(clipboard_selections));
    }

    pub fn paste(&mut self, _: &Paste, cx: &mut ViewContext<Self>) {
        self.transact(cx, |this, cx| {
            if let Some(item) = cx.read_from_clipboard() {
                let mut clipboard_text = Cow::Borrowed(item.text());
                if let Some(mut clipboard_selections) = item.metadata::<Vec<ClipboardSelection>>() {
                    let old_selections = this.selections.all::<usize>(cx);
                    let all_selections_were_entire_line =
                        clipboard_selections.iter().all(|s| s.is_entire_line);
                    let first_selection_indent_column =
                        clipboard_selections.first().map(|s| s.first_line_indent);
                    if clipboard_selections.len() != old_selections.len() {
                        let mut newline_separated_text = String::new();
                        let mut clipboard_selections = clipboard_selections.drain(..).peekable();
                        let mut ix = 0;
                        while let Some(clipboard_selection) = clipboard_selections.next() {
                            newline_separated_text
                                .push_str(&clipboard_text[ix..ix + clipboard_selection.len]);
                            ix += clipboard_selection.len;
                            if clipboard_selections.peek().is_some() {
                                newline_separated_text.push('\n');
                            }
                        }
                        clipboard_text = Cow::Owned(newline_separated_text);
                    }

                    this.buffer.update(cx, |buffer, cx| {
                        let snapshot = buffer.read(cx);
                        let mut start_offset = 0;
                        let mut edits = Vec::new();
                        let mut original_indent_columns = Vec::new();
                        let line_mode = this.selections.line_mode;
                        for (ix, selection) in old_selections.iter().enumerate() {
                            let to_insert;
                            let entire_line;
                            let original_indent_column;
                            if let Some(clipboard_selection) = clipboard_selections.get(ix) {
                                let end_offset = start_offset + clipboard_selection.len;
                                to_insert = &clipboard_text[start_offset..end_offset];
                                entire_line = clipboard_selection.is_entire_line;
                                start_offset = end_offset;
                                original_indent_column =
                                    Some(clipboard_selection.first_line_indent);
                            } else {
                                to_insert = clipboard_text.as_str();
                                entire_line = all_selections_were_entire_line;
                                original_indent_column = first_selection_indent_column
                            }

                            // If the corresponding selection was empty when this slice of the
                            // clipboard text was written, then the entire line containing the
                            // selection was copied. If this selection is also currently empty,
                            // then paste the line before the current line of the buffer.
                            let range = if selection.is_empty() && !line_mode && entire_line {
                                let column = selection.start.to_point(&snapshot).column as usize;
                                let line_start = selection.start - column;
                                line_start..line_start
                            } else {
                                selection.range()
                            };

                            edits.push((range, to_insert));
                            original_indent_columns.extend(original_indent_column);
                        }
                        drop(snapshot);

                        buffer.edit(
                            edits,
                            Some(AutoindentMode::Block {
                                original_indent_columns,
                            }),
                            cx,
                        );
                    });

                    let selections = this.selections.all::<usize>(cx);
                    this.change_selections(Some(Autoscroll::fit()), cx, |s| s.select(selections));
                } else {
                    this.insert(&clipboard_text, cx);
                }
            }
        });
    }

    pub fn undo(&mut self, _: &Undo, cx: &mut ViewContext<Self>) {
        if let Some(tx_id) = self.buffer.update(cx, |buffer, cx| buffer.undo(cx)) {
            if let Some((selections, _)) = self.selection_history.transaction(tx_id).cloned() {
                self.change_selections(None, cx, |s| {
                    s.select_anchors(selections.to_vec());
                });
            }
            self.request_autoscroll(Autoscroll::fit(), cx);
            self.unmark_text(cx);
            self.refresh_copilot_suggestions(true, cx);
            cx.emit(Event::Edited);
        }
    }

    pub fn redo(&mut self, _: &Redo, cx: &mut ViewContext<Self>) {
        if let Some(tx_id) = self.buffer.update(cx, |buffer, cx| buffer.redo(cx)) {
            if let Some((_, Some(selections))) = self.selection_history.transaction(tx_id).cloned()
            {
                self.change_selections(None, cx, |s| {
                    s.select_anchors(selections.to_vec());
                });
            }
            self.request_autoscroll(Autoscroll::fit(), cx);
            self.unmark_text(cx);
            self.refresh_copilot_suggestions(true, cx);
            cx.emit(Event::Edited);
        }
    }

    pub fn finalize_last_transaction(&mut self, cx: &mut ViewContext<Self>) {
        self.buffer
            .update(cx, |buffer, cx| buffer.finalize_last_transaction(cx));
    }

    pub fn move_left(&mut self, _: &MoveLeft, cx: &mut ViewContext<Self>) {
        self.change_selections(Some(Autoscroll::fit()), cx, |s| {
            let line_mode = s.line_mode;
            s.move_with(|map, selection| {
                let cursor = if selection.is_empty() && !line_mode {
                    movement::left(map, selection.start)
                } else {
                    selection.start
                };
                selection.collapse_to(cursor, SelectionGoal::None);
            });
        })
    }

    pub fn select_left(&mut self, _: &SelectLeft, cx: &mut ViewContext<Self>) {
        self.change_selections(Some(Autoscroll::fit()), cx, |s| {
            s.move_heads_with(|map, head, _| (movement::left(map, head), SelectionGoal::None));
        })
    }

    pub fn move_right(&mut self, _: &MoveRight, cx: &mut ViewContext<Self>) {
        self.change_selections(Some(Autoscroll::fit()), cx, |s| {
            let line_mode = s.line_mode;
            s.move_with(|map, selection| {
                let cursor = if selection.is_empty() && !line_mode {
                    movement::right(map, selection.end)
                } else {
                    selection.end
                };
                selection.collapse_to(cursor, SelectionGoal::None)
            });
        })
    }

    pub fn select_right(&mut self, _: &SelectRight, cx: &mut ViewContext<Self>) {
        self.change_selections(Some(Autoscroll::fit()), cx, |s| {
            s.move_heads_with(|map, head, _| (movement::right(map, head), SelectionGoal::None));
        })
    }

    pub fn move_up(&mut self, _: &MoveUp, cx: &mut ViewContext<Self>) {
        if self.take_rename(true, cx).is_some() {
            return;
        }

        if let Some(context_menu) = self.context_menu.as_mut() {
            if context_menu.select_prev(cx) {
                return;
            }
        }

        if matches!(self.mode, EditorMode::SingleLine) {
            cx.propagate_action();
            return;
        }

        self.change_selections(Some(Autoscroll::fit()), cx, |s| {
            let line_mode = s.line_mode;
            s.move_with(|map, selection| {
                if !selection.is_empty() && !line_mode {
                    selection.goal = SelectionGoal::None;
                }
                let (cursor, goal) = movement::up(map, selection.start, selection.goal, false);
                selection.collapse_to(cursor, goal);
            });
        })
    }

    pub fn move_page_up(&mut self, action: &MovePageUp, cx: &mut ViewContext<Self>) {
        if self.take_rename(true, cx).is_some() {
            return;
        }

        if self
            .context_menu
            .as_mut()
            .map(|menu| menu.select_first(cx))
            .unwrap_or(false)
        {
            return;
        }

        if matches!(self.mode, EditorMode::SingleLine) {
            cx.propagate_action();
            return;
        }

        let row_count = if let Some(row_count) = self.visible_line_count() {
            row_count as u32 - 1
        } else {
            return;
        };

        let autoscroll = if action.center_cursor {
            Autoscroll::center()
        } else {
            Autoscroll::fit()
        };

        self.change_selections(Some(autoscroll), cx, |s| {
            let line_mode = s.line_mode;
            s.move_with(|map, selection| {
                if !selection.is_empty() && !line_mode {
                    selection.goal = SelectionGoal::None;
                }
                let (cursor, goal) =
                    movement::up_by_rows(map, selection.end, row_count, selection.goal, false);
                selection.collapse_to(cursor, goal);
            });
        });
    }

    pub fn select_up(&mut self, _: &SelectUp, cx: &mut ViewContext<Self>) {
        self.change_selections(Some(Autoscroll::fit()), cx, |s| {
            s.move_heads_with(|map, head, goal| movement::up(map, head, goal, false))
        })
    }

    pub fn move_down(&mut self, _: &MoveDown, cx: &mut ViewContext<Self>) {
        self.take_rename(true, cx);

        if let Some(context_menu) = self.context_menu.as_mut() {
            if context_menu.select_next(cx) {
                return;
            }
        }

        if self.mode == EditorMode::SingleLine {
            cx.propagate_action();
            return;
        }

        self.change_selections(Some(Autoscroll::fit()), cx, |s| {
            let line_mode = s.line_mode;
            s.move_with(|map, selection| {
                if !selection.is_empty() && !line_mode {
                    selection.goal = SelectionGoal::None;
                }
                let (cursor, goal) = movement::down(map, selection.end, selection.goal, false);
                selection.collapse_to(cursor, goal);
            });
        });
    }

    pub fn move_page_down(&mut self, action: &MovePageDown, cx: &mut ViewContext<Self>) {
        if self.take_rename(true, cx).is_some() {
            return;
        }

        if self
            .context_menu
            .as_mut()
            .map(|menu| menu.select_last(cx))
            .unwrap_or(false)
        {
            return;
        }

        if matches!(self.mode, EditorMode::SingleLine) {
            cx.propagate_action();
            return;
        }

        let row_count = if let Some(row_count) = self.visible_line_count() {
            row_count as u32 - 1
        } else {
            return;
        };

        let autoscroll = if action.center_cursor {
            Autoscroll::center()
        } else {
            Autoscroll::fit()
        };

        self.change_selections(Some(autoscroll), cx, |s| {
            let line_mode = s.line_mode;
            s.move_with(|map, selection| {
                if !selection.is_empty() && !line_mode {
                    selection.goal = SelectionGoal::None;
                }
                let (cursor, goal) =
                    movement::down_by_rows(map, selection.end, row_count, selection.goal, false);
                selection.collapse_to(cursor, goal);
            });
        });
    }

    pub fn select_down(&mut self, _: &SelectDown, cx: &mut ViewContext<Self>) {
        self.change_selections(Some(Autoscroll::fit()), cx, |s| {
            s.move_heads_with(|map, head, goal| movement::down(map, head, goal, false))
        });
    }

    pub fn move_to_previous_word_start(
        &mut self,
        _: &MoveToPreviousWordStart,
        cx: &mut ViewContext<Self>,
    ) {
        self.change_selections(Some(Autoscroll::fit()), cx, |s| {
            s.move_cursors_with(|map, head, _| {
                (
                    movement::previous_word_start(map, head),
                    SelectionGoal::None,
                )
            });
        })
    }

    pub fn move_to_previous_subword_start(
        &mut self,
        _: &MoveToPreviousSubwordStart,
        cx: &mut ViewContext<Self>,
    ) {
        self.change_selections(Some(Autoscroll::fit()), cx, |s| {
            s.move_cursors_with(|map, head, _| {
                (
                    movement::previous_subword_start(map, head),
                    SelectionGoal::None,
                )
            });
        })
    }

    pub fn select_to_previous_word_start(
        &mut self,
        _: &SelectToPreviousWordStart,
        cx: &mut ViewContext<Self>,
    ) {
        self.change_selections(Some(Autoscroll::fit()), cx, |s| {
            s.move_heads_with(|map, head, _| {
                (
                    movement::previous_word_start(map, head),
                    SelectionGoal::None,
                )
            });
        })
    }

    pub fn select_to_previous_subword_start(
        &mut self,
        _: &SelectToPreviousSubwordStart,
        cx: &mut ViewContext<Self>,
    ) {
        self.change_selections(Some(Autoscroll::fit()), cx, |s| {
            s.move_heads_with(|map, head, _| {
                (
                    movement::previous_subword_start(map, head),
                    SelectionGoal::None,
                )
            });
        })
    }

    pub fn delete_to_previous_word_start(
        &mut self,
        _: &DeleteToPreviousWordStart,
        cx: &mut ViewContext<Self>,
    ) {
        self.transact(cx, |this, cx| {
            this.select_autoclose_pair(cx);
            this.change_selections(Some(Autoscroll::fit()), cx, |s| {
                let line_mode = s.line_mode;
                s.move_with(|map, selection| {
                    if selection.is_empty() && !line_mode {
                        let cursor = movement::previous_word_start(map, selection.head());
                        selection.set_head(cursor, SelectionGoal::None);
                    }
                });
            });
            this.insert("", cx);
        });
    }

    pub fn delete_to_previous_subword_start(
        &mut self,
        _: &DeleteToPreviousSubwordStart,
        cx: &mut ViewContext<Self>,
    ) {
        self.transact(cx, |this, cx| {
            this.select_autoclose_pair(cx);
            this.change_selections(Some(Autoscroll::fit()), cx, |s| {
                let line_mode = s.line_mode;
                s.move_with(|map, selection| {
                    if selection.is_empty() && !line_mode {
                        let cursor = movement::previous_subword_start(map, selection.head());
                        selection.set_head(cursor, SelectionGoal::None);
                    }
                });
            });
            this.insert("", cx);
        });
    }

    pub fn move_to_next_word_end(&mut self, _: &MoveToNextWordEnd, cx: &mut ViewContext<Self>) {
        self.change_selections(Some(Autoscroll::fit()), cx, |s| {
            s.move_cursors_with(|map, head, _| {
                (movement::next_word_end(map, head), SelectionGoal::None)
            });
        })
    }

    pub fn move_to_next_subword_end(
        &mut self,
        _: &MoveToNextSubwordEnd,
        cx: &mut ViewContext<Self>,
    ) {
        self.change_selections(Some(Autoscroll::fit()), cx, |s| {
            s.move_cursors_with(|map, head, _| {
                (movement::next_subword_end(map, head), SelectionGoal::None)
            });
        })
    }

    pub fn select_to_next_word_end(&mut self, _: &SelectToNextWordEnd, cx: &mut ViewContext<Self>) {
        self.change_selections(Some(Autoscroll::fit()), cx, |s| {
            s.move_heads_with(|map, head, _| {
                (movement::next_word_end(map, head), SelectionGoal::None)
            });
        })
    }

    pub fn select_to_next_subword_end(
        &mut self,
        _: &SelectToNextSubwordEnd,
        cx: &mut ViewContext<Self>,
    ) {
        self.change_selections(Some(Autoscroll::fit()), cx, |s| {
            s.move_heads_with(|map, head, _| {
                (movement::next_subword_end(map, head), SelectionGoal::None)
            });
        })
    }

    pub fn delete_to_next_word_end(&mut self, _: &DeleteToNextWordEnd, cx: &mut ViewContext<Self>) {
        self.transact(cx, |this, cx| {
            this.change_selections(Some(Autoscroll::fit()), cx, |s| {
                let line_mode = s.line_mode;
                s.move_with(|map, selection| {
                    if selection.is_empty() && !line_mode {
                        let cursor = movement::next_word_end(map, selection.head());
                        selection.set_head(cursor, SelectionGoal::None);
                    }
                });
            });
            this.insert("", cx);
        });
    }

    pub fn delete_to_next_subword_end(
        &mut self,
        _: &DeleteToNextSubwordEnd,
        cx: &mut ViewContext<Self>,
    ) {
        self.transact(cx, |this, cx| {
            this.change_selections(Some(Autoscroll::fit()), cx, |s| {
                s.move_with(|map, selection| {
                    if selection.is_empty() {
                        let cursor = movement::next_subword_end(map, selection.head());
                        selection.set_head(cursor, SelectionGoal::None);
                    }
                });
            });
            this.insert("", cx);
        });
    }

    pub fn move_to_beginning_of_line(
        &mut self,
        _: &MoveToBeginningOfLine,
        cx: &mut ViewContext<Self>,
    ) {
        self.change_selections(Some(Autoscroll::fit()), cx, |s| {
            s.move_cursors_with(|map, head, _| {
                (
                    movement::indented_line_beginning(map, head, true),
                    SelectionGoal::None,
                )
            });
        })
    }

    pub fn select_to_beginning_of_line(
        &mut self,
        action: &SelectToBeginningOfLine,
        cx: &mut ViewContext<Self>,
    ) {
        self.change_selections(Some(Autoscroll::fit()), cx, |s| {
            s.move_heads_with(|map, head, _| {
                (
                    movement::indented_line_beginning(map, head, action.stop_at_soft_wraps),
                    SelectionGoal::None,
                )
            });
        });
    }

    pub fn delete_to_beginning_of_line(
        &mut self,
        _: &DeleteToBeginningOfLine,
        cx: &mut ViewContext<Self>,
    ) {
        self.transact(cx, |this, cx| {
            this.change_selections(Some(Autoscroll::fit()), cx, |s| {
                s.move_with(|_, selection| {
                    selection.reversed = true;
                });
            });

            this.select_to_beginning_of_line(
                &SelectToBeginningOfLine {
                    stop_at_soft_wraps: false,
                },
                cx,
            );
            this.backspace(&Backspace, cx);
        });
    }

    pub fn move_to_end_of_line(&mut self, _: &MoveToEndOfLine, cx: &mut ViewContext<Self>) {
        self.change_selections(Some(Autoscroll::fit()), cx, |s| {
            s.move_cursors_with(|map, head, _| {
                (movement::line_end(map, head, true), SelectionGoal::None)
            });
        })
    }

    pub fn select_to_end_of_line(
        &mut self,
        action: &SelectToEndOfLine,
        cx: &mut ViewContext<Self>,
    ) {
        self.change_selections(Some(Autoscroll::fit()), cx, |s| {
            s.move_heads_with(|map, head, _| {
                (
                    movement::line_end(map, head, action.stop_at_soft_wraps),
                    SelectionGoal::None,
                )
            });
        })
    }

    pub fn delete_to_end_of_line(&mut self, _: &DeleteToEndOfLine, cx: &mut ViewContext<Self>) {
        self.transact(cx, |this, cx| {
            this.select_to_end_of_line(
                &SelectToEndOfLine {
                    stop_at_soft_wraps: false,
                },
                cx,
            );
            this.delete(&Delete, cx);
        });
    }

    pub fn cut_to_end_of_line(&mut self, _: &CutToEndOfLine, cx: &mut ViewContext<Self>) {
        self.transact(cx, |this, cx| {
            this.select_to_end_of_line(
                &SelectToEndOfLine {
                    stop_at_soft_wraps: false,
                },
                cx,
            );
            this.cut(&Cut, cx);
        });
    }

    pub fn move_to_start_of_paragraph(
        &mut self,
        _: &MoveToStartOfParagraph,
        cx: &mut ViewContext<Self>,
    ) {
        if matches!(self.mode, EditorMode::SingleLine) {
            cx.propagate_action();
            return;
        }

        self.change_selections(Some(Autoscroll::fit()), cx, |s| {
            s.move_with(|map, selection| {
                selection.collapse_to(
                    movement::start_of_paragraph(map, selection.head()),
                    SelectionGoal::None,
                )
            });
        })
    }

    pub fn move_to_end_of_paragraph(
        &mut self,
        _: &MoveToEndOfParagraph,
        cx: &mut ViewContext<Self>,
    ) {
        if matches!(self.mode, EditorMode::SingleLine) {
            cx.propagate_action();
            return;
        }

        self.change_selections(Some(Autoscroll::fit()), cx, |s| {
            s.move_with(|map, selection| {
                selection.collapse_to(
                    movement::end_of_paragraph(map, selection.head()),
                    SelectionGoal::None,
                )
            });
        })
    }

    pub fn select_to_start_of_paragraph(
        &mut self,
        _: &SelectToStartOfParagraph,
        cx: &mut ViewContext<Self>,
    ) {
        if matches!(self.mode, EditorMode::SingleLine) {
            cx.propagate_action();
            return;
        }

        self.change_selections(Some(Autoscroll::fit()), cx, |s| {
            s.move_heads_with(|map, head, _| {
                (movement::start_of_paragraph(map, head), SelectionGoal::None)
            });
        })
    }

    pub fn select_to_end_of_paragraph(
        &mut self,
        _: &SelectToEndOfParagraph,
        cx: &mut ViewContext<Self>,
    ) {
        if matches!(self.mode, EditorMode::SingleLine) {
            cx.propagate_action();
            return;
        }

        self.change_selections(Some(Autoscroll::fit()), cx, |s| {
            s.move_heads_with(|map, head, _| {
                (movement::end_of_paragraph(map, head), SelectionGoal::None)
            });
        })
    }

    pub fn move_to_beginning(&mut self, _: &MoveToBeginning, cx: &mut ViewContext<Self>) {
        if matches!(self.mode, EditorMode::SingleLine) {
            cx.propagate_action();
            return;
        }

        self.change_selections(Some(Autoscroll::fit()), cx, |s| {
            s.select_ranges(vec![0..0]);
        });
    }

    pub fn select_to_beginning(&mut self, _: &SelectToBeginning, cx: &mut ViewContext<Self>) {
        let mut selection = self.selections.last::<Point>(cx);
        selection.set_head(Point::zero(), SelectionGoal::None);

        self.change_selections(Some(Autoscroll::fit()), cx, |s| {
            s.select(vec![selection]);
        });
    }

    pub fn move_to_end(&mut self, _: &MoveToEnd, cx: &mut ViewContext<Self>) {
        if matches!(self.mode, EditorMode::SingleLine) {
            cx.propagate_action();
            return;
        }

        let cursor = self.buffer.read(cx).read(cx).len();
        self.change_selections(Some(Autoscroll::fit()), cx, |s| {
            s.select_ranges(vec![cursor..cursor])
        });
    }

    pub fn set_nav_history(&mut self, nav_history: Option<ItemNavHistory>) {
        self.nav_history = nav_history;
    }

    pub fn nav_history(&self) -> Option<&ItemNavHistory> {
        self.nav_history.as_ref()
    }

    fn push_to_nav_history(
        &mut self,
        cursor_anchor: Anchor,
        new_position: Option<Point>,
        cx: &mut ViewContext<Self>,
    ) {
        if let Some(nav_history) = self.nav_history.as_mut() {
            let buffer = self.buffer.read(cx).read(cx);
            let cursor_position = cursor_anchor.to_point(&buffer);
            let scroll_state = self.scroll_manager.anchor();
            let scroll_top_row = scroll_state.top_row(&buffer);
            drop(buffer);

            if let Some(new_position) = new_position {
                let row_delta = (new_position.row as i64 - cursor_position.row as i64).abs();
                if row_delta < MIN_NAVIGATION_HISTORY_ROW_DELTA {
                    return;
                }
            }

            nav_history.push(
                Some(NavigationData {
                    cursor_anchor,
                    cursor_position,
                    scroll_anchor: scroll_state,
                    scroll_top_row,
                }),
                cx,
            );
        }
    }

    pub fn select_to_end(&mut self, _: &SelectToEnd, cx: &mut ViewContext<Self>) {
        let buffer = self.buffer.read(cx).snapshot(cx);
        let mut selection = self.selections.first::<usize>(cx);
        selection.set_head(buffer.len(), SelectionGoal::None);
        self.change_selections(Some(Autoscroll::fit()), cx, |s| {
            s.select(vec![selection]);
        });
    }

    pub fn select_all(&mut self, _: &SelectAll, cx: &mut ViewContext<Self>) {
        let end = self.buffer.read(cx).read(cx).len();
        self.change_selections(Some(Autoscroll::fit()), cx, |s| {
            s.select_ranges(vec![0..end]);
        });
    }

    pub fn select_line(&mut self, _: &SelectLine, cx: &mut ViewContext<Self>) {
        let display_map = self.display_map.update(cx, |map, cx| map.snapshot(cx));
        let mut selections = self.selections.all::<Point>(cx);
        let max_point = display_map.buffer_snapshot.max_point();
        for selection in &mut selections {
            let rows = selection.spanned_rows(true, &display_map);
            selection.start = Point::new(rows.start, 0);
            selection.end = cmp::min(max_point, Point::new(rows.end, 0));
            selection.reversed = false;
        }
        self.change_selections(Some(Autoscroll::fit()), cx, |s| {
            s.select(selections);
        });
    }

    pub fn split_selection_into_lines(
        &mut self,
        _: &SplitSelectionIntoLines,
        cx: &mut ViewContext<Self>,
    ) {
        let mut to_unfold = Vec::new();
        let mut new_selection_ranges = Vec::new();
        {
            let selections = self.selections.all::<Point>(cx);
            let buffer = self.buffer.read(cx).read(cx);
            for selection in selections {
                for row in selection.start.row..selection.end.row {
                    let cursor = Point::new(row, buffer.line_len(row));
                    new_selection_ranges.push(cursor..cursor);
                }
                new_selection_ranges.push(selection.end..selection.end);
                to_unfold.push(selection.start..selection.end);
            }
        }
        self.unfold_ranges(to_unfold, true, true, cx);
        self.change_selections(Some(Autoscroll::fit()), cx, |s| {
            s.select_ranges(new_selection_ranges);
        });
    }

    pub fn add_selection_above(&mut self, _: &AddSelectionAbove, cx: &mut ViewContext<Self>) {
        self.add_selection(true, cx);
    }

    pub fn add_selection_below(&mut self, _: &AddSelectionBelow, cx: &mut ViewContext<Self>) {
        self.add_selection(false, cx);
    }

    fn add_selection(&mut self, above: bool, cx: &mut ViewContext<Self>) {
        let display_map = self.display_map.update(cx, |map, cx| map.snapshot(cx));
        let mut selections = self.selections.all::<Point>(cx);
        let mut state = self.add_selections_state.take().unwrap_or_else(|| {
            let oldest_selection = selections.iter().min_by_key(|s| s.id).unwrap().clone();
            let range = oldest_selection.display_range(&display_map).sorted();
            let columns = cmp::min(range.start.column(), range.end.column())
                ..cmp::max(range.start.column(), range.end.column());

            selections.clear();
            let mut stack = Vec::new();
            for row in range.start.row()..=range.end.row() {
                if let Some(selection) = self.selections.build_columnar_selection(
                    &display_map,
                    row,
                    &columns,
                    oldest_selection.reversed,
                ) {
                    stack.push(selection.id);
                    selections.push(selection);
                }
            }

            if above {
                stack.reverse();
            }

            AddSelectionsState { above, stack }
        });

        let last_added_selection = *state.stack.last().unwrap();
        let mut new_selections = Vec::new();
        if above == state.above {
            let end_row = if above {
                0
            } else {
                display_map.max_point().row()
            };

            'outer: for selection in selections {
                if selection.id == last_added_selection {
                    let range = selection.display_range(&display_map).sorted();
                    debug_assert_eq!(range.start.row(), range.end.row());
                    let mut row = range.start.row();
                    let columns = if let SelectionGoal::ColumnRange { start, end } = selection.goal
                    {
                        start..end
                    } else {
                        cmp::min(range.start.column(), range.end.column())
                            ..cmp::max(range.start.column(), range.end.column())
                    };

                    while row != end_row {
                        if above {
                            row -= 1;
                        } else {
                            row += 1;
                        }

                        if let Some(new_selection) = self.selections.build_columnar_selection(
                            &display_map,
                            row,
                            &columns,
                            selection.reversed,
                        ) {
                            state.stack.push(new_selection.id);
                            if above {
                                new_selections.push(new_selection);
                                new_selections.push(selection);
                            } else {
                                new_selections.push(selection);
                                new_selections.push(new_selection);
                            }

                            continue 'outer;
                        }
                    }
                }

                new_selections.push(selection);
            }
        } else {
            new_selections = selections;
            new_selections.retain(|s| s.id != last_added_selection);
            state.stack.pop();
        }

        self.change_selections(Some(Autoscroll::fit()), cx, |s| {
            s.select(new_selections);
        });
        if state.stack.len() > 1 {
            self.add_selections_state = Some(state);
        }
    }

    pub fn select_next(&mut self, action: &SelectNext, cx: &mut ViewContext<Self>) {
        self.push_to_selection_history();
        let display_map = self.display_map.update(cx, |map, cx| map.snapshot(cx));
        let buffer = &display_map.buffer_snapshot;
        let mut selections = self.selections.all::<usize>(cx);
        if let Some(mut select_next_state) = self.select_next_state.take() {
            let query = &select_next_state.query;
            if !select_next_state.done {
                let first_selection = selections.iter().min_by_key(|s| s.id).unwrap();
                let last_selection = selections.iter().max_by_key(|s| s.id).unwrap();
                let mut next_selected_range = None;

                let bytes_after_last_selection =
                    buffer.bytes_in_range(last_selection.end..buffer.len());
                let bytes_before_first_selection = buffer.bytes_in_range(0..first_selection.start);
                let query_matches = query
                    .stream_find_iter(bytes_after_last_selection)
                    .map(|result| (last_selection.end, result))
                    .chain(
                        query
                            .stream_find_iter(bytes_before_first_selection)
                            .map(|result| (0, result)),
                    );
                for (start_offset, query_match) in query_matches {
                    let query_match = query_match.unwrap(); // can only fail due to I/O
                    let offset_range =
                        start_offset + query_match.start()..start_offset + query_match.end();
                    let display_range = offset_range.start.to_display_point(&display_map)
                        ..offset_range.end.to_display_point(&display_map);

                    if !select_next_state.wordwise
                        || (!movement::is_inside_word(&display_map, display_range.start)
                            && !movement::is_inside_word(&display_map, display_range.end))
                    {
                        next_selected_range = Some(offset_range);
                        break;
                    }
                }

                if let Some(next_selected_range) = next_selected_range {
                    self.unfold_ranges([next_selected_range.clone()], false, true, cx);
                    self.change_selections(Some(Autoscroll::newest()), cx, |s| {
                        if action.replace_newest {
                            s.delete(s.newest_anchor().id);
                        }
                        s.insert_range(next_selected_range);
                    });
                } else {
                    select_next_state.done = true;
                }
            }

            self.select_next_state = Some(select_next_state);
        } else if selections.len() == 1 {
            let selection = selections.last_mut().unwrap();
            if selection.start == selection.end {
                let word_range = movement::surrounding_word(
                    &display_map,
                    selection.start.to_display_point(&display_map),
                );
                selection.start = word_range.start.to_offset(&display_map, Bias::Left);
                selection.end = word_range.end.to_offset(&display_map, Bias::Left);
                selection.goal = SelectionGoal::None;
                selection.reversed = false;

                let query = buffer
                    .text_for_range(selection.start..selection.end)
                    .collect::<String>();
                let select_state = SelectNextState {
                    query: AhoCorasick::new_auto_configured(&[query]),
                    wordwise: true,
                    done: false,
                };
                self.unfold_ranges([selection.start..selection.end], false, true, cx);
                self.change_selections(Some(Autoscroll::newest()), cx, |s| {
                    s.select(selections);
                });
                self.select_next_state = Some(select_state);
            } else {
                let query = buffer
                    .text_for_range(selection.start..selection.end)
                    .collect::<String>();
                self.select_next_state = Some(SelectNextState {
                    query: AhoCorasick::new_auto_configured(&[query]),
                    wordwise: false,
                    done: false,
                });
                self.select_next(action, cx);
            }
        }
    }

    pub fn select_previous(&mut self, action: &SelectPrevious, cx: &mut ViewContext<Self>) {
        self.push_to_selection_history();
        let display_map = self.display_map.update(cx, |map, cx| map.snapshot(cx));
        let buffer = &display_map.buffer_snapshot;
        let mut selections = self.selections.all::<usize>(cx);
        if let Some(mut select_prev_state) = self.select_prev_state.take() {
            let query = &select_prev_state.query;
            if !select_prev_state.done {
                let first_selection = selections.iter().min_by_key(|s| s.id).unwrap();
                let last_selection = selections.iter().max_by_key(|s| s.id).unwrap();
                let mut next_selected_range = None;
                // When we're iterating matches backwards, the oldest match will actually be the furthest one in the buffer.
                let bytes_before_last_selection =
                    buffer.reversed_bytes_in_range(0..last_selection.start);
                let bytes_after_first_selection =
                    buffer.reversed_bytes_in_range(first_selection.end..buffer.len());
                let query_matches = query
                    .stream_find_iter(bytes_before_last_selection)
                    .map(|result| (last_selection.start, result))
                    .chain(
                        query
                            .stream_find_iter(bytes_after_first_selection)
                            .map(|result| (buffer.len(), result)),
                    );
                for (end_offset, query_match) in query_matches {
                    let query_match = query_match.unwrap(); // can only fail due to I/O
                    let offset_range =
                        end_offset - query_match.end()..end_offset - query_match.start();
                    let display_range = offset_range.start.to_display_point(&display_map)
                        ..offset_range.end.to_display_point(&display_map);

                    if !select_prev_state.wordwise
                        || (!movement::is_inside_word(&display_map, display_range.start)
                            && !movement::is_inside_word(&display_map, display_range.end))
                    {
                        next_selected_range = Some(offset_range);
                        break;
                    }
                }

                if let Some(next_selected_range) = next_selected_range {
                    self.unfold_ranges([next_selected_range.clone()], false, true, cx);
                    self.change_selections(Some(Autoscroll::newest()), cx, |s| {
                        if action.replace_newest {
                            s.delete(s.newest_anchor().id);
                        }
                        s.insert_range(next_selected_range);
                    });
                } else {
                    select_prev_state.done = true;
                }
            }

            self.select_prev_state = Some(select_prev_state);
        } else if selections.len() == 1 {
            let selection = selections.last_mut().unwrap();
            if selection.start == selection.end {
                let word_range = movement::surrounding_word(
                    &display_map,
                    selection.start.to_display_point(&display_map),
                );
                selection.start = word_range.start.to_offset(&display_map, Bias::Left);
                selection.end = word_range.end.to_offset(&display_map, Bias::Left);
                selection.goal = SelectionGoal::None;
                selection.reversed = false;

                let query = buffer
                    .text_for_range(selection.start..selection.end)
                    .collect::<String>();
                let query = query.chars().rev().collect::<String>();
                let select_state = SelectNextState {
                    query: AhoCorasick::new_auto_configured(&[query]),
                    wordwise: true,
                    done: false,
                };
                self.unfold_ranges([selection.start..selection.end], false, true, cx);
                self.change_selections(Some(Autoscroll::newest()), cx, |s| {
                    s.select(selections);
                });
                self.select_prev_state = Some(select_state);
            } else {
                let query = buffer
                    .text_for_range(selection.start..selection.end)
                    .collect::<String>();
                let query = query.chars().rev().collect::<String>();
                self.select_prev_state = Some(SelectNextState {
                    query: AhoCorasick::new_auto_configured(&[query]),
                    wordwise: false,
                    done: false,
                });
                self.select_previous(action, cx);
            }
        }
    }

    pub fn toggle_comments(&mut self, action: &ToggleComments, cx: &mut ViewContext<Self>) {
        self.transact(cx, |this, cx| {
            let mut selections = this.selections.all::<Point>(cx);
            let mut edits = Vec::new();
            let mut selection_edit_ranges = Vec::new();
            let mut last_toggled_row = None;
            let snapshot = this.buffer.read(cx).read(cx);
            let empty_str: Arc<str> = "".into();
            let mut suffixes_inserted = Vec::new();

            fn comment_prefix_range(
                snapshot: &MultiBufferSnapshot,
                row: u32,
                comment_prefix: &str,
                comment_prefix_whitespace: &str,
            ) -> Range<Point> {
                let start = Point::new(row, snapshot.indent_size_for_line(row).len);

                let mut line_bytes = snapshot
                    .bytes_in_range(start..snapshot.max_point())
                    .flatten()
                    .copied();

                // If this line currently begins with the line comment prefix, then record
                // the range containing the prefix.
                if line_bytes
                    .by_ref()
                    .take(comment_prefix.len())
                    .eq(comment_prefix.bytes())
                {
                    // Include any whitespace that matches the comment prefix.
                    let matching_whitespace_len = line_bytes
                        .zip(comment_prefix_whitespace.bytes())
                        .take_while(|(a, b)| a == b)
                        .count() as u32;
                    let end = Point::new(
                        start.row,
                        start.column + comment_prefix.len() as u32 + matching_whitespace_len,
                    );
                    start..end
                } else {
                    start..start
                }
            }

            fn comment_suffix_range(
                snapshot: &MultiBufferSnapshot,
                row: u32,
                comment_suffix: &str,
                comment_suffix_has_leading_space: bool,
            ) -> Range<Point> {
                let end = Point::new(row, snapshot.line_len(row));
                let suffix_start_column = end.column.saturating_sub(comment_suffix.len() as u32);

                let mut line_end_bytes = snapshot
                    .bytes_in_range(Point::new(end.row, suffix_start_column.saturating_sub(1))..end)
                    .flatten()
                    .copied();

                let leading_space_len = if suffix_start_column > 0
                    && line_end_bytes.next() == Some(b' ')
                    && comment_suffix_has_leading_space
                {
                    1
                } else {
                    0
                };

                // If this line currently begins with the line comment prefix, then record
                // the range containing the prefix.
                if line_end_bytes.by_ref().eq(comment_suffix.bytes()) {
                    let start = Point::new(end.row, suffix_start_column - leading_space_len);
                    start..end
                } else {
                    end..end
                }
            }

            // TODO: Handle selections that cross excerpts
            for selection in &mut selections {
                let start_column = snapshot.indent_size_for_line(selection.start.row).len;
                let language = if let Some(language) =
                    snapshot.language_scope_at(Point::new(selection.start.row, start_column))
                {
                    language
                } else {
                    continue;
                };

                selection_edit_ranges.clear();

                // If multiple selections contain a given row, avoid processing that
                // row more than once.
                let mut start_row = selection.start.row;
                if last_toggled_row == Some(start_row) {
                    start_row += 1;
                }
                let end_row =
                    if selection.end.row > selection.start.row && selection.end.column == 0 {
                        selection.end.row - 1
                    } else {
                        selection.end.row
                    };
                last_toggled_row = Some(end_row);

                if start_row > end_row {
                    continue;
                }

                // If the language has line comments, toggle those.
                if let Some(full_comment_prefix) = language.line_comment_prefix() {
                    // Split the comment prefix's trailing whitespace into a separate string,
                    // as that portion won't be used for detecting if a line is a comment.
                    let comment_prefix = full_comment_prefix.trim_end_matches(' ');
                    let comment_prefix_whitespace = &full_comment_prefix[comment_prefix.len()..];
                    let mut all_selection_lines_are_comments = true;

                    for row in start_row..=end_row {
                        if snapshot.is_line_blank(row) {
                            continue;
                        }

                        let prefix_range = comment_prefix_range(
                            snapshot.deref(),
                            row,
                            comment_prefix,
                            comment_prefix_whitespace,
                        );
                        if prefix_range.is_empty() {
                            all_selection_lines_are_comments = false;
                        }
                        selection_edit_ranges.push(prefix_range);
                    }

                    if all_selection_lines_are_comments {
                        edits.extend(
                            selection_edit_ranges
                                .iter()
                                .cloned()
                                .map(|range| (range, empty_str.clone())),
                        );
                    } else {
                        let min_column = selection_edit_ranges
                            .iter()
                            .map(|r| r.start.column)
                            .min()
                            .unwrap_or(0);
                        edits.extend(selection_edit_ranges.iter().map(|range| {
                            let position = Point::new(range.start.row, min_column);
                            (position..position, full_comment_prefix.clone())
                        }));
                    }
                } else if let Some((full_comment_prefix, comment_suffix)) =
                    language.block_comment_delimiters()
                {
                    let comment_prefix = full_comment_prefix.trim_end_matches(' ');
                    let comment_prefix_whitespace = &full_comment_prefix[comment_prefix.len()..];
                    let prefix_range = comment_prefix_range(
                        snapshot.deref(),
                        start_row,
                        comment_prefix,
                        comment_prefix_whitespace,
                    );
                    let suffix_range = comment_suffix_range(
                        snapshot.deref(),
                        end_row,
                        comment_suffix.trim_start_matches(' '),
                        comment_suffix.starts_with(' '),
                    );

                    if prefix_range.is_empty() || suffix_range.is_empty() {
                        edits.push((
                            prefix_range.start..prefix_range.start,
                            full_comment_prefix.clone(),
                        ));
                        edits.push((suffix_range.end..suffix_range.end, comment_suffix.clone()));
                        suffixes_inserted.push((end_row, comment_suffix.len()));
                    } else {
                        edits.push((prefix_range, empty_str.clone()));
                        edits.push((suffix_range, empty_str.clone()));
                    }
                } else {
                    continue;
                }
            }

            drop(snapshot);
            this.buffer.update(cx, |buffer, cx| {
                buffer.edit(edits, None, cx);
            });

            // Adjust selections so that they end before any comment suffixes that
            // were inserted.
            let mut suffixes_inserted = suffixes_inserted.into_iter().peekable();
            let mut selections = this.selections.all::<Point>(cx);
            let snapshot = this.buffer.read(cx).read(cx);
            for selection in &mut selections {
                while let Some((row, suffix_len)) = suffixes_inserted.peek().copied() {
                    match row.cmp(&selection.end.row) {
                        Ordering::Less => {
                            suffixes_inserted.next();
                            continue;
                        }
                        Ordering::Greater => break,
                        Ordering::Equal => {
                            if selection.end.column == snapshot.line_len(row) {
                                if selection.is_empty() {
                                    selection.start.column -= suffix_len as u32;
                                }
                                selection.end.column -= suffix_len as u32;
                            }
                            break;
                        }
                    }
                }
            }

            drop(snapshot);
            this.change_selections(Some(Autoscroll::fit()), cx, |s| s.select(selections));

            let selections = this.selections.all::<Point>(cx);
            let selections_on_single_row = selections.windows(2).all(|selections| {
                selections[0].start.row == selections[1].start.row
                    && selections[0].end.row == selections[1].end.row
                    && selections[0].start.row == selections[0].end.row
            });
            let selections_selecting = selections
                .iter()
                .any(|selection| selection.start != selection.end);
            let advance_downwards = action.advance_downwards
                && selections_on_single_row
                && !selections_selecting
                && this.mode != EditorMode::SingleLine;

            if advance_downwards {
                let snapshot = this.buffer.read(cx).snapshot(cx);

                this.change_selections(Some(Autoscroll::fit()), cx, |s| {
                    s.move_cursors_with(|display_snapshot, display_point, _| {
                        let mut point = display_point.to_point(display_snapshot);
                        point.row += 1;
                        point = snapshot.clip_point(point, Bias::Left);
                        let display_point = point.to_display_point(display_snapshot);
                        (display_point, SelectionGoal::Column(display_point.column()))
                    })
                });
            }
        });
    }

    pub fn select_larger_syntax_node(
        &mut self,
        _: &SelectLargerSyntaxNode,
        cx: &mut ViewContext<Self>,
    ) {
        let display_map = self.display_map.update(cx, |map, cx| map.snapshot(cx));
        let buffer = self.buffer.read(cx).snapshot(cx);
        let old_selections = self.selections.all::<usize>(cx).into_boxed_slice();

        let mut stack = mem::take(&mut self.select_larger_syntax_node_stack);
        let mut selected_larger_node = false;
        let new_selections = old_selections
            .iter()
            .map(|selection| {
                let old_range = selection.start..selection.end;
                let mut new_range = old_range.clone();
                while let Some(containing_range) =
                    buffer.range_for_syntax_ancestor(new_range.clone())
                {
                    new_range = containing_range;
                    if !display_map.intersects_fold(new_range.start)
                        && !display_map.intersects_fold(new_range.end)
                    {
                        break;
                    }
                }

                selected_larger_node |= new_range != old_range;
                Selection {
                    id: selection.id,
                    start: new_range.start,
                    end: new_range.end,
                    goal: SelectionGoal::None,
                    reversed: selection.reversed,
                }
            })
            .collect::<Vec<_>>();

        if selected_larger_node {
            stack.push(old_selections);
            self.change_selections(Some(Autoscroll::fit()), cx, |s| {
                s.select(new_selections);
            });
        }
        self.select_larger_syntax_node_stack = stack;
    }

    pub fn select_smaller_syntax_node(
        &mut self,
        _: &SelectSmallerSyntaxNode,
        cx: &mut ViewContext<Self>,
    ) {
        let mut stack = mem::take(&mut self.select_larger_syntax_node_stack);
        if let Some(selections) = stack.pop() {
            self.change_selections(Some(Autoscroll::fit()), cx, |s| {
                s.select(selections.to_vec());
            });
        }
        self.select_larger_syntax_node_stack = stack;
    }

    pub fn move_to_enclosing_bracket(
        &mut self,
        _: &MoveToEnclosingBracket,
        cx: &mut ViewContext<Self>,
    ) {
        self.change_selections(Some(Autoscroll::fit()), cx, |s| {
            s.move_offsets_with(|snapshot, selection| {
                let Some(enclosing_bracket_ranges) = snapshot.enclosing_bracket_ranges(selection.start..selection.end) else {
                    return;
                };

                let mut best_length = usize::MAX;
                let mut best_inside = false;
                let mut best_in_bracket_range = false;
                let mut best_destination = None;
                for (open, close) in enclosing_bracket_ranges {
                    let close = close.to_inclusive();
                    let length = close.end() - open.start;
                    let inside = selection.start >= open.end && selection.end <= *close.start();
                    let in_bracket_range = open.to_inclusive().contains(&selection.head()) || close.contains(&selection.head());

                    // If best is next to a bracket and current isn't, skip
                    if !in_bracket_range && best_in_bracket_range {
                        continue;
                    }

                    // Prefer smaller lengths unless best is inside and current isn't
                    if length > best_length && (best_inside || !inside) {
                        continue;
                    }

                    best_length = length;
                    best_inside = inside;
                    best_in_bracket_range = in_bracket_range;
                    best_destination = Some(if close.contains(&selection.start) && close.contains(&selection.end) {
                        if inside {
                            open.end
                        } else {
                            open.start
                        }
                    } else {
                        if inside {
                            *close.start()
                        } else {
                            *close.end()
                        }
                    });
                }

                if let Some(destination) = best_destination {
                    selection.collapse_to(destination, SelectionGoal::None);
                }
            })
        });
    }

    pub fn undo_selection(&mut self, _: &UndoSelection, cx: &mut ViewContext<Self>) {
        self.end_selection(cx);
        self.selection_history.mode = SelectionHistoryMode::Undoing;
        if let Some(entry) = self.selection_history.undo_stack.pop_back() {
            self.change_selections(None, cx, |s| s.select_anchors(entry.selections.to_vec()));
            self.select_next_state = entry.select_next_state;
            self.select_prev_state = entry.select_prev_state;
            self.add_selections_state = entry.add_selections_state;
            self.request_autoscroll(Autoscroll::newest(), cx);
        }
        self.selection_history.mode = SelectionHistoryMode::Normal;
    }

    pub fn redo_selection(&mut self, _: &RedoSelection, cx: &mut ViewContext<Self>) {
        self.end_selection(cx);
        self.selection_history.mode = SelectionHistoryMode::Redoing;
        if let Some(entry) = self.selection_history.redo_stack.pop_back() {
            self.change_selections(None, cx, |s| s.select_anchors(entry.selections.to_vec()));
            self.select_next_state = entry.select_next_state;
            self.select_prev_state = entry.select_prev_state;
            self.add_selections_state = entry.add_selections_state;
            self.request_autoscroll(Autoscroll::newest(), cx);
        }
        self.selection_history.mode = SelectionHistoryMode::Normal;
    }

    fn go_to_diagnostic(&mut self, _: &GoToDiagnostic, cx: &mut ViewContext<Self>) {
        self.go_to_diagnostic_impl(Direction::Next, cx)
    }

    fn go_to_prev_diagnostic(&mut self, _: &GoToPrevDiagnostic, cx: &mut ViewContext<Self>) {
        self.go_to_diagnostic_impl(Direction::Prev, cx)
    }

    pub fn go_to_diagnostic_impl(&mut self, direction: Direction, cx: &mut ViewContext<Self>) {
        let buffer = self.buffer.read(cx).snapshot(cx);
        let selection = self.selections.newest::<usize>(cx);

        // If there is an active Diagnostic Popover. Jump to it's diagnostic instead.
        if direction == Direction::Next {
            if let Some(popover) = self.hover_state.diagnostic_popover.as_ref() {
                let (group_id, jump_to) = popover.activation_info();
                if self.activate_diagnostics(group_id, cx) {
                    self.change_selections(Some(Autoscroll::fit()), cx, |s| {
                        let mut new_selection = s.newest_anchor().clone();
                        new_selection.collapse_to(jump_to, SelectionGoal::None);
                        s.select_anchors(vec![new_selection.clone()]);
                    });
                }
                return;
            }
        }

        let mut active_primary_range = self.active_diagnostics.as_ref().map(|active_diagnostics| {
            active_diagnostics
                .primary_range
                .to_offset(&buffer)
                .to_inclusive()
        });
        let mut search_start = if let Some(active_primary_range) = active_primary_range.as_ref() {
            if active_primary_range.contains(&selection.head()) {
                *active_primary_range.end()
            } else {
                selection.head()
            }
        } else {
            selection.head()
        };

        loop {
            let mut diagnostics = if direction == Direction::Prev {
                buffer.diagnostics_in_range::<_, usize>(0..search_start, true)
            } else {
                buffer.diagnostics_in_range::<_, usize>(search_start..buffer.len(), false)
            };
            let group = diagnostics.find_map(|entry| {
                if entry.diagnostic.is_primary
                    && entry.diagnostic.severity <= DiagnosticSeverity::WARNING
                    && !entry.range.is_empty()
                    && Some(entry.range.end) != active_primary_range.as_ref().map(|r| *r.end())
                {
                    Some((entry.range, entry.diagnostic.group_id))
                } else {
                    None
                }
            });

            if let Some((primary_range, group_id)) = group {
                if self.activate_diagnostics(group_id, cx) {
                    self.change_selections(Some(Autoscroll::fit()), cx, |s| {
                        s.select(vec![Selection {
                            id: selection.id,
                            start: primary_range.start,
                            end: primary_range.start,
                            reversed: false,
                            goal: SelectionGoal::None,
                        }]);
                    });
                }
                break;
            } else {
                // Cycle around to the start of the buffer, potentially moving back to the start of
                // the currently active diagnostic.
                active_primary_range.take();
                if direction == Direction::Prev {
                    if search_start == buffer.len() {
                        break;
                    } else {
                        search_start = buffer.len();
                    }
                } else if search_start == 0 {
                    break;
                } else {
                    search_start = 0;
                }
            }
        }
    }

    fn go_to_hunk(&mut self, _: &GoToHunk, cx: &mut ViewContext<Self>) {
        let snapshot = self
            .display_map
            .update(cx, |display_map, cx| display_map.snapshot(cx));
        let selection = self.selections.newest::<Point>(cx);

        if !self.seek_in_direction(
            &snapshot,
            selection.head(),
            false,
            snapshot
                .buffer_snapshot
                .git_diff_hunks_in_range((selection.head().row + 1)..u32::MAX),
            cx,
        ) {
            let wrapped_point = Point::zero();
            self.seek_in_direction(
                &snapshot,
                wrapped_point,
                true,
                snapshot
                    .buffer_snapshot
                    .git_diff_hunks_in_range((wrapped_point.row + 1)..u32::MAX),
                cx,
            );
        }
    }

    fn go_to_prev_hunk(&mut self, _: &GoToPrevHunk, cx: &mut ViewContext<Self>) {
        let snapshot = self
            .display_map
            .update(cx, |display_map, cx| display_map.snapshot(cx));
        let selection = self.selections.newest::<Point>(cx);

        if !self.seek_in_direction(
            &snapshot,
            selection.head(),
            false,
            snapshot
                .buffer_snapshot
                .git_diff_hunks_in_range_rev(0..selection.head().row),
            cx,
        ) {
            let wrapped_point = snapshot.buffer_snapshot.max_point();
            self.seek_in_direction(
                &snapshot,
                wrapped_point,
                true,
                snapshot
                    .buffer_snapshot
                    .git_diff_hunks_in_range_rev(0..wrapped_point.row),
                cx,
            );
        }
    }

    fn seek_in_direction(
        &mut self,
        snapshot: &DisplaySnapshot,
        initial_point: Point,
        is_wrapped: bool,
        hunks: impl Iterator<Item = DiffHunk<u32>>,
        cx: &mut ViewContext<Editor>,
    ) -> bool {
        let display_point = initial_point.to_display_point(snapshot);
        let mut hunks = hunks
            .map(|hunk| diff_hunk_to_display(hunk, &snapshot))
            .skip_while(|hunk| {
                if is_wrapped {
                    false
                } else {
                    hunk.contains_display_row(display_point.row())
                }
            })
            .dedup();

        if let Some(hunk) = hunks.next() {
            self.change_selections(Some(Autoscroll::fit()), cx, |s| {
                let row = hunk.start_display_row();
                let point = DisplayPoint::new(row, 0);
                s.select_display_ranges([point..point]);
            });

            true
        } else {
            false
        }
    }

    pub fn go_to_definition(&mut self, _: &GoToDefinition, cx: &mut ViewContext<Self>) {
        self.go_to_definition_of_kind(GotoDefinitionKind::Symbol, cx);
    }

    pub fn go_to_type_definition(&mut self, _: &GoToTypeDefinition, cx: &mut ViewContext<Self>) {
        self.go_to_definition_of_kind(GotoDefinitionKind::Type, cx);
    }

    fn go_to_definition_of_kind(&mut self, kind: GotoDefinitionKind, cx: &mut ViewContext<Self>) {
        let Some(workspace) = self.workspace(cx) else { return };
        let buffer = self.buffer.read(cx);
        let head = self.selections.newest::<usize>(cx).head();
        let (buffer, head) = if let Some(text_anchor) = buffer.text_anchor_for_position(head, cx) {
            text_anchor
        } else {
            return;
        };

        let project = workspace.read(cx).project().clone();
        let definitions = project.update(cx, |project, cx| match kind {
            GotoDefinitionKind::Symbol => project.definition(&buffer, head, cx),
            GotoDefinitionKind::Type => project.type_definition(&buffer, head, cx),
        });

        cx.spawn_labeled("Fetching Definition...", |editor, mut cx| async move {
            let definitions = definitions.await?;
            editor.update(&mut cx, |editor, cx| {
                editor.navigate_to_definitions(definitions, cx);
            })?;
            Ok::<(), anyhow::Error>(())
        })
        .detach_and_log_err(cx);
    }

    pub fn navigate_to_definitions(
        &mut self,
        mut definitions: Vec<LocationLink>,
        cx: &mut ViewContext<Editor>,
    ) {
        let Some(workspace) = self.workspace(cx) else { return };
        let pane = workspace.read(cx).active_pane().clone();
        // If there is one definition, just open it directly
        if definitions.len() == 1 {
            let definition = definitions.pop().unwrap();
            let range = definition
                .target
                .range
                .to_offset(definition.target.buffer.read(cx));

            if Some(&definition.target.buffer) == self.buffer.read(cx).as_singleton().as_ref() {
                self.change_selections(Some(Autoscroll::fit()), cx, |s| {
                    s.select_ranges([range]);
                });
            } else {
                cx.window_context().defer(move |cx| {
                    let target_editor: ViewHandle<Self> = workspace.update(cx, |workspace, cx| {
                        workspace.open_project_item(definition.target.buffer.clone(), cx)
                    });
                    target_editor.update(cx, |target_editor, cx| {
                        // When selecting a definition in a different buffer, disable the nav history
                        // to avoid creating a history entry at the previous cursor location.
                        pane.update(cx, |pane, _| pane.disable_history());
                        target_editor.change_selections(Some(Autoscroll::fit()), cx, |s| {
                            s.select_ranges([range]);
                        });
                        pane.update(cx, |pane, _| pane.enable_history());
                    });
                });
            }
        } else if !definitions.is_empty() {
            let replica_id = self.replica_id(cx);
            cx.window_context().defer(move |cx| {
                let title = definitions
                    .iter()
                    .find(|definition| definition.origin.is_some())
                    .and_then(|definition| {
                        definition.origin.as_ref().map(|origin| {
                            let buffer = origin.buffer.read(cx);
                            format!(
                                "Definitions for {}",
                                buffer
                                    .text_for_range(origin.range.clone())
                                    .collect::<String>()
                            )
                        })
                    })
                    .unwrap_or("Definitions".to_owned());
                let locations = definitions
                    .into_iter()
                    .map(|definition| definition.target)
                    .collect();
                workspace.update(cx, |workspace, cx| {
                    Self::open_locations_in_multibuffer(workspace, locations, replica_id, title, cx)
                });
            });
        }
    }

    pub fn find_all_references(
        workspace: &mut Workspace,
        _: &FindAllReferences,
        cx: &mut ViewContext<Workspace>,
    ) -> Option<Task<Result<()>>> {
        let active_item = workspace.active_item(cx)?;
        let editor_handle = active_item.act_as::<Self>(cx)?;

        let editor = editor_handle.read(cx);
        let buffer = editor.buffer.read(cx);
        let head = editor.selections.newest::<usize>(cx).head();
        let (buffer, head) = buffer.text_anchor_for_position(head, cx)?;
        let replica_id = editor.replica_id(cx);

        let project = workspace.project().clone();
        let references = project.update(cx, |project, cx| project.references(&buffer, head, cx));
        Some(cx.spawn_labeled(
            "Finding All References...",
            |workspace, mut cx| async move {
                let locations = references.await?;
                if locations.is_empty() {
                    return Ok(());
                }

                workspace.update(&mut cx, |workspace, cx| {
                    let title = locations
                        .first()
                        .as_ref()
                        .map(|location| {
                            let buffer = location.buffer.read(cx);
                            format!(
                                "References to `{}`",
                                buffer
                                    .text_for_range(location.range.clone())
                                    .collect::<String>()
                            )
                        })
                        .unwrap();
                    Self::open_locations_in_multibuffer(
                        workspace, locations, replica_id, title, cx,
                    );
                })?;

                Ok(())
            },
        ))
    }

    /// Opens a multibuffer with the given project locations in it
    pub fn open_locations_in_multibuffer(
        workspace: &mut Workspace,
        mut locations: Vec<Location>,
        replica_id: ReplicaId,
        title: String,
        cx: &mut ViewContext<Workspace>,
    ) {
        // If there are multiple definitions, open them in a multibuffer
        locations.sort_by_key(|location| location.buffer.read(cx).remote_id());
        let mut locations = locations.into_iter().peekable();
        let mut ranges_to_highlight = Vec::new();

        let excerpt_buffer = cx.add_model(|cx| {
            let mut multibuffer = MultiBuffer::new(replica_id);
            while let Some(location) = locations.next() {
                let buffer = location.buffer.read(cx);
                let mut ranges_for_buffer = Vec::new();
                let range = location.range.to_offset(buffer);
                ranges_for_buffer.push(range.clone());

                while let Some(next_location) = locations.peek() {
                    if next_location.buffer == location.buffer {
                        ranges_for_buffer.push(next_location.range.to_offset(buffer));
                        locations.next();
                    } else {
                        break;
                    }
                }

                ranges_for_buffer.sort_by_key(|range| (range.start, Reverse(range.end)));
                ranges_to_highlight.extend(multibuffer.push_excerpts_with_context_lines(
                    location.buffer.clone(),
                    ranges_for_buffer,
                    1,
                    cx,
                ))
            }

            multibuffer.with_title(title)
        });

        let editor = cx.add_view(|cx| {
            Editor::for_multibuffer(excerpt_buffer, Some(workspace.project().clone()), cx)
        });
        editor.update(cx, |editor, cx| {
            editor.highlight_background::<Self>(
                ranges_to_highlight,
                |theme| theme.editor.highlighted_line_background,
                cx,
            );
        });
        workspace.add_item(Box::new(editor), cx);
    }

    pub fn rename(&mut self, _: &Rename, cx: &mut ViewContext<Self>) -> Option<Task<Result<()>>> {
        use language::ToOffset as _;

        let project = self.project.clone()?;
        let selection = self.selections.newest_anchor().clone();
        let (cursor_buffer, cursor_buffer_position) = self
            .buffer
            .read(cx)
            .text_anchor_for_position(selection.head(), cx)?;
        let (tail_buffer, _) = self
            .buffer
            .read(cx)
            .text_anchor_for_position(selection.tail(), cx)?;
        if tail_buffer != cursor_buffer {
            return None;
        }

        let snapshot = cursor_buffer.read(cx).snapshot();
        let cursor_buffer_offset = cursor_buffer_position.to_offset(&snapshot);
        let prepare_rename = project.update(cx, |project, cx| {
            project.prepare_rename(cursor_buffer, cursor_buffer_offset, cx)
        });

        Some(cx.spawn(|this, mut cx| async move {
            let rename_range = if let Some(range) = prepare_rename.await? {
                Some(range)
            } else {
                this.read_with(&cx, |this, cx| {
                    let buffer = this.buffer.read(cx).snapshot(cx);
                    let mut buffer_highlights = this
                        .document_highlights_for_position(selection.head(), &buffer)
                        .filter(|highlight| {
                            highlight.start.excerpt_id() == selection.head().excerpt_id()
                                && highlight.end.excerpt_id() == selection.head().excerpt_id()
                        });
                    buffer_highlights
                        .next()
                        .map(|highlight| highlight.start.text_anchor..highlight.end.text_anchor)
                })?
            };
            if let Some(rename_range) = rename_range {
                let rename_buffer_range = rename_range.to_offset(&snapshot);
                let cursor_offset_in_rename_range =
                    cursor_buffer_offset.saturating_sub(rename_buffer_range.start);

                this.update(&mut cx, |this, cx| {
                    this.take_rename(false, cx);
                    let style = this.style(cx);
                    let buffer = this.buffer.read(cx).read(cx);
                    let cursor_offset = selection.head().to_offset(&buffer);
                    let rename_start = cursor_offset.saturating_sub(cursor_offset_in_rename_range);
                    let rename_end = rename_start + rename_buffer_range.len();
                    let range = buffer.anchor_before(rename_start)..buffer.anchor_after(rename_end);
                    let mut old_highlight_id = None;
                    let old_name: Arc<str> = buffer
                        .chunks(rename_start..rename_end, true)
                        .map(|chunk| {
                            if old_highlight_id.is_none() {
                                old_highlight_id = chunk.syntax_highlight_id;
                            }
                            chunk.text
                        })
                        .collect::<String>()
                        .into();

                    drop(buffer);

                    // Position the selection in the rename editor so that it matches the current selection.
                    this.show_local_selections = false;
                    let rename_editor = cx.add_view(|cx| {
                        let mut editor = Editor::single_line(None, cx);
                        if let Some(old_highlight_id) = old_highlight_id {
                            editor.override_text_style =
                                Some(Box::new(move |style| old_highlight_id.style(&style.syntax)));
                        }
                        editor.buffer.update(cx, |buffer, cx| {
                            buffer.edit([(0..0, old_name.clone())], None, cx)
                        });
                        editor.select_all(&SelectAll, cx);
                        editor
                    });

                    let ranges = this
                        .clear_background_highlights::<DocumentHighlightWrite>(cx)
                        .into_iter()
                        .flat_map(|(_, ranges)| ranges)
                        .chain(
                            this.clear_background_highlights::<DocumentHighlightRead>(cx)
                                .into_iter()
                                .flat_map(|(_, ranges)| ranges),
                        )
                        .collect();

                    this.highlight_text::<Rename>(
                        ranges,
                        HighlightStyle {
                            fade_out: Some(style.rename_fade),
                            ..Default::default()
                        },
                        cx,
                    );
                    cx.focus(&rename_editor);
                    let block_id = this.insert_blocks(
                        [BlockProperties {
                            style: BlockStyle::Flex,
                            position: range.start.clone(),
                            height: 1,
                            render: Arc::new({
                                let editor = rename_editor.clone();
                                move |cx: &mut BlockContext| {
                                    ChildView::new(&editor, cx)
                                        .contained()
                                        .with_padding_left(cx.anchor_x)
                                        .into_any()
                                }
                            }),
                            disposition: BlockDisposition::Below,
                        }],
                        cx,
                    )[0];
                    this.pending_rename = Some(RenameState {
                        range,
                        old_name,
                        editor: rename_editor,
                        block_id,
                    });
                })?;
            }

            Ok(())
        }))
    }

    pub fn confirm_rename(
        workspace: &mut Workspace,
        _: &ConfirmRename,
        cx: &mut ViewContext<Workspace>,
    ) -> Option<Task<Result<()>>> {
        let editor = workspace.active_item(cx)?.act_as::<Editor>(cx)?;

        let (buffer, range, old_name, new_name) = editor.update(cx, |editor, cx| {
            let rename = editor.take_rename(false, cx)?;
            let buffer = editor.buffer.read(cx);
            let (start_buffer, start) =
                buffer.text_anchor_for_position(rename.range.start.clone(), cx)?;
            let (end_buffer, end) =
                buffer.text_anchor_for_position(rename.range.end.clone(), cx)?;
            if start_buffer == end_buffer {
                let new_name = rename.editor.read(cx).text(cx);
                Some((start_buffer, start..end, rename.old_name, new_name))
            } else {
                None
            }
        })?;

        let rename = workspace.project().clone().update(cx, |project, cx| {
            project.perform_rename(buffer.clone(), range.start, new_name.clone(), true, cx)
        });

        let editor = editor.downgrade();
        Some(cx.spawn(|workspace, mut cx| async move {
            let project_transaction = rename.await?;
            Self::open_project_transaction(
                &editor,
                workspace,
                project_transaction,
                format!("Rename: {} → {}", old_name, new_name),
                cx.clone(),
            )
            .await?;

            editor.update(&mut cx, |editor, cx| {
                editor.refresh_document_highlights(cx);
            })?;
            Ok(())
        }))
    }

    fn take_rename(
        &mut self,
        moving_cursor: bool,
        cx: &mut ViewContext<Self>,
    ) -> Option<RenameState> {
        let rename = self.pending_rename.take()?;
        self.remove_blocks([rename.block_id].into_iter().collect(), cx);
        self.clear_text_highlights::<Rename>(cx);
        self.show_local_selections = true;

        if moving_cursor {
            let rename_editor = rename.editor.read(cx);
            let cursor_in_rename_editor = rename_editor.selections.newest::<usize>(cx).head();

            // Update the selection to match the position of the selection inside
            // the rename editor.
            let snapshot = self.buffer.read(cx).read(cx);
            let rename_range = rename.range.to_offset(&snapshot);
            let cursor_in_editor = snapshot
                .clip_offset(rename_range.start + cursor_in_rename_editor, Bias::Left)
                .min(rename_range.end);
            drop(snapshot);

            self.change_selections(None, cx, |s| {
                s.select_ranges(vec![cursor_in_editor..cursor_in_editor])
            });
        } else {
            self.refresh_document_highlights(cx);
        }

        Some(rename)
    }

    #[cfg(any(test, feature = "test-support"))]
    pub fn pending_rename(&self) -> Option<&RenameState> {
        self.pending_rename.as_ref()
    }

    fn format(&mut self, _: &Format, cx: &mut ViewContext<Self>) -> Option<Task<Result<()>>> {
        let project = match &self.project {
            Some(project) => project.clone(),
            None => return None,
        };

        Some(self.perform_format(project, FormatTrigger::Manual, cx))
    }

    fn perform_format(
        &mut self,
        project: ModelHandle<Project>,
        trigger: FormatTrigger,
        cx: &mut ViewContext<Self>,
    ) -> Task<Result<()>> {
        let buffer = self.buffer().clone();
        let buffers = buffer.read(cx).all_buffers();

        let mut timeout = cx.background().timer(FORMAT_TIMEOUT).fuse();
        let format = project.update(cx, |project, cx| project.format(buffers, true, trigger, cx));

        cx.spawn(|_, mut cx| async move {
            let transaction = futures::select_biased! {
                _ = timeout => {
                    log::warn!("timed out waiting for formatting");
                    None
                }
                transaction = format.log_err().fuse() => transaction,
            };

            buffer.update(&mut cx, |buffer, cx| {
                if let Some(transaction) = transaction {
                    if !buffer.is_singleton() {
                        buffer.push_transaction(&transaction.0, cx);
                    }
                }

                cx.notify();
            });

            Ok(())
        })
    }

    fn restart_language_server(&mut self, _: &RestartLanguageServer, cx: &mut ViewContext<Self>) {
        if let Some(project) = self.project.clone() {
            self.buffer.update(cx, |multi_buffer, cx| {
                project.update(cx, |project, cx| {
                    project.restart_language_servers_for_buffers(multi_buffer.all_buffers(), cx);
                });
            })
        }
    }

    fn show_character_palette(&mut self, _: &ShowCharacterPalette, cx: &mut ViewContext<Self>) {
        cx.show_character_palette();
    }

    fn refresh_active_diagnostics(&mut self, cx: &mut ViewContext<Editor>) {
        if let Some(active_diagnostics) = self.active_diagnostics.as_mut() {
            let buffer = self.buffer.read(cx).snapshot(cx);
            let primary_range_start = active_diagnostics.primary_range.start.to_offset(&buffer);
            let is_valid = buffer
                .diagnostics_in_range::<_, usize>(active_diagnostics.primary_range.clone(), false)
                .any(|entry| {
                    entry.diagnostic.is_primary
                        && !entry.range.is_empty()
                        && entry.range.start == primary_range_start
                        && entry.diagnostic.message == active_diagnostics.primary_message
                });

            if is_valid != active_diagnostics.is_valid {
                active_diagnostics.is_valid = is_valid;
                let mut new_styles = HashMap::default();
                for (block_id, diagnostic) in &active_diagnostics.blocks {
                    new_styles.insert(
                        *block_id,
                        diagnostic_block_renderer(diagnostic.clone(), is_valid),
                    );
                }
                self.display_map
                    .update(cx, |display_map, _| display_map.replace_blocks(new_styles));
            }
        }
    }

    fn activate_diagnostics(&mut self, group_id: usize, cx: &mut ViewContext<Self>) -> bool {
        self.dismiss_diagnostics(cx);
        self.active_diagnostics = self.display_map.update(cx, |display_map, cx| {
            let buffer = self.buffer.read(cx).snapshot(cx);

            let mut primary_range = None;
            let mut primary_message = None;
            let mut group_end = Point::zero();
            let diagnostic_group = buffer
                .diagnostic_group::<Point>(group_id)
                .map(|entry| {
                    if entry.range.end > group_end {
                        group_end = entry.range.end;
                    }
                    if entry.diagnostic.is_primary {
                        primary_range = Some(entry.range.clone());
                        primary_message = Some(entry.diagnostic.message.clone());
                    }
                    entry
                })
                .collect::<Vec<_>>();
            let primary_range = primary_range?;
            let primary_message = primary_message?;
            let primary_range =
                buffer.anchor_after(primary_range.start)..buffer.anchor_before(primary_range.end);

            let blocks = display_map
                .insert_blocks(
                    diagnostic_group.iter().map(|entry| {
                        let diagnostic = entry.diagnostic.clone();
                        let message_height = diagnostic.message.lines().count() as u8;
                        BlockProperties {
                            style: BlockStyle::Fixed,
                            position: buffer.anchor_after(entry.range.start),
                            height: message_height,
                            render: diagnostic_block_renderer(diagnostic, true),
                            disposition: BlockDisposition::Below,
                        }
                    }),
                    cx,
                )
                .into_iter()
                .zip(diagnostic_group.into_iter().map(|entry| entry.diagnostic))
                .collect();

            Some(ActiveDiagnosticGroup {
                primary_range,
                primary_message,
                blocks,
                is_valid: true,
            })
        });
        self.active_diagnostics.is_some()
    }

    fn dismiss_diagnostics(&mut self, cx: &mut ViewContext<Self>) {
        if let Some(active_diagnostic_group) = self.active_diagnostics.take() {
            self.display_map.update(cx, |display_map, cx| {
                display_map.remove_blocks(active_diagnostic_group.blocks.into_keys().collect(), cx);
            });
            cx.notify();
        }
    }

    pub fn set_selections_from_remote(
        &mut self,
        selections: Vec<Selection<Anchor>>,
        pending_selection: Option<Selection<Anchor>>,
        cx: &mut ViewContext<Self>,
    ) {
        let old_cursor_position = self.selections.newest_anchor().head();
        self.selections.change_with(cx, |s| {
            s.select_anchors(selections);
            if let Some(pending_selection) = pending_selection {
                s.set_pending(pending_selection, SelectMode::Character);
            } else {
                s.clear_pending();
            }
        });
        self.selections_did_change(false, &old_cursor_position, cx);
    }

    fn push_to_selection_history(&mut self) {
        self.selection_history.push(SelectionHistoryEntry {
            selections: self.selections.disjoint_anchors(),
            select_next_state: self.select_next_state.clone(),
            select_prev_state: self.select_prev_state.clone(),
            add_selections_state: self.add_selections_state.clone(),
        });
    }

    pub fn transact(
        &mut self,
        cx: &mut ViewContext<Self>,
        update: impl FnOnce(&mut Self, &mut ViewContext<Self>),
    ) -> Option<TransactionId> {
        self.start_transaction_at(Instant::now(), cx);
        update(self, cx);
        self.end_transaction_at(Instant::now(), cx)
    }

    fn start_transaction_at(&mut self, now: Instant, cx: &mut ViewContext<Self>) {
        self.end_selection(cx);
        if let Some(tx_id) = self
            .buffer
            .update(cx, |buffer, cx| buffer.start_transaction_at(now, cx))
        {
            self.selection_history
                .insert_transaction(tx_id, self.selections.disjoint_anchors());
        }
    }

    fn end_transaction_at(
        &mut self,
        now: Instant,
        cx: &mut ViewContext<Self>,
    ) -> Option<TransactionId> {
        if let Some(tx_id) = self
            .buffer
            .update(cx, |buffer, cx| buffer.end_transaction_at(now, cx))
        {
            if let Some((_, end_selections)) = self.selection_history.transaction_mut(tx_id) {
                *end_selections = Some(self.selections.disjoint_anchors());
            } else {
                log::error!("unexpectedly ended a transaction that wasn't started by this editor");
            }

            cx.emit(Event::Edited);
            Some(tx_id)
        } else {
            None
        }
    }

    pub fn fold(&mut self, _: &Fold, cx: &mut ViewContext<Self>) {
        let mut fold_ranges = Vec::new();

        let display_map = self.display_map.update(cx, |map, cx| map.snapshot(cx));

        let selections = self.selections.all::<Point>(cx);
        for selection in selections {
            let range = selection.range().sorted();
            let buffer_start_row = range.start.row;

            for row in (0..=range.end.row).rev() {
                let fold_range = display_map.foldable_range(row);

                if let Some(fold_range) = fold_range {
                    if fold_range.end.row >= buffer_start_row {
                        fold_ranges.push(fold_range);
                        if row <= range.start.row {
                            break;
                        }
                    }
                }
            }
        }

        self.fold_ranges(fold_ranges, true, cx);
    }

    pub fn fold_at(&mut self, fold_at: &FoldAt, cx: &mut ViewContext<Self>) {
        let buffer_row = fold_at.buffer_row;
        let display_map = self.display_map.update(cx, |map, cx| map.snapshot(cx));

        if let Some(fold_range) = display_map.foldable_range(buffer_row) {
            let autoscroll = self
                .selections
                .all::<Point>(cx)
                .iter()
                .any(|selection| fold_range.overlaps(&selection.range()));

            self.fold_ranges(std::iter::once(fold_range), autoscroll, cx);
        }
    }

    pub fn unfold_lines(&mut self, _: &UnfoldLines, cx: &mut ViewContext<Self>) {
        let display_map = self.display_map.update(cx, |map, cx| map.snapshot(cx));
        let buffer = &display_map.buffer_snapshot;
        let selections = self.selections.all::<Point>(cx);
        let ranges = selections
            .iter()
            .map(|s| {
                let range = s.display_range(&display_map).sorted();
                let mut start = range.start.to_point(&display_map);
                let mut end = range.end.to_point(&display_map);
                start.column = 0;
                end.column = buffer.line_len(end.row);
                start..end
            })
            .collect::<Vec<_>>();

        self.unfold_ranges(ranges, true, true, cx);
    }

    pub fn unfold_at(&mut self, unfold_at: &UnfoldAt, cx: &mut ViewContext<Self>) {
        let display_map = self.display_map.update(cx, |map, cx| map.snapshot(cx));

        let intersection_range = Point::new(unfold_at.buffer_row, 0)
            ..Point::new(
                unfold_at.buffer_row,
                display_map.buffer_snapshot.line_len(unfold_at.buffer_row),
            );

        let autoscroll = self
            .selections
            .all::<Point>(cx)
            .iter()
            .any(|selection| selection.range().overlaps(&intersection_range));

        self.unfold_ranges(std::iter::once(intersection_range), true, autoscroll, cx)
    }

    pub fn fold_selected_ranges(&mut self, _: &FoldSelectedRanges, cx: &mut ViewContext<Self>) {
        let selections = self.selections.all::<Point>(cx);
        let ranges = selections.into_iter().map(|s| s.start..s.end);
        self.fold_ranges(ranges, true, cx);
    }

    pub fn fold_ranges<T: ToOffset + Clone>(
        &mut self,
        ranges: impl IntoIterator<Item = Range<T>>,
        auto_scroll: bool,
        cx: &mut ViewContext<Self>,
    ) {
        let mut ranges = ranges.into_iter().peekable();
        if ranges.peek().is_some() {
            self.display_map.update(cx, |map, cx| map.fold(ranges, cx));

            if auto_scroll {
                self.request_autoscroll(Autoscroll::fit(), cx);
            }

            cx.notify();
        }
    }

    pub fn unfold_ranges<T: ToOffset + Clone>(
        &mut self,
        ranges: impl IntoIterator<Item = Range<T>>,
        inclusive: bool,
        auto_scroll: bool,
        cx: &mut ViewContext<Self>,
    ) {
        let mut ranges = ranges.into_iter().peekable();
        if ranges.peek().is_some() {
            self.display_map
                .update(cx, |map, cx| map.unfold(ranges, inclusive, cx));
            if auto_scroll {
                self.request_autoscroll(Autoscroll::fit(), cx);
            }

            cx.notify();
        }
    }

    pub fn gutter_hover(
        &mut self,
        GutterHover { hovered }: &GutterHover,
        cx: &mut ViewContext<Self>,
    ) {
        self.gutter_hovered = *hovered;
        cx.notify();
    }

    pub fn insert_blocks(
        &mut self,
        blocks: impl IntoIterator<Item = BlockProperties<Anchor>>,
        cx: &mut ViewContext<Self>,
    ) -> Vec<BlockId> {
        let blocks = self
            .display_map
            .update(cx, |display_map, cx| display_map.insert_blocks(blocks, cx));
        self.request_autoscroll(Autoscroll::fit(), cx);
        blocks
    }

    pub fn replace_blocks(
        &mut self,
        blocks: HashMap<BlockId, RenderBlock>,
        cx: &mut ViewContext<Self>,
    ) {
        self.display_map
            .update(cx, |display_map, _| display_map.replace_blocks(blocks));
        self.request_autoscroll(Autoscroll::fit(), cx);
    }

    pub fn remove_blocks(&mut self, block_ids: HashSet<BlockId>, cx: &mut ViewContext<Self>) {
        self.display_map.update(cx, |display_map, cx| {
            display_map.remove_blocks(block_ids, cx)
        });
    }

    pub fn longest_row(&self, cx: &mut AppContext) -> u32 {
        self.display_map
            .update(cx, |map, cx| map.snapshot(cx))
            .longest_row()
    }

    pub fn max_point(&self, cx: &mut AppContext) -> DisplayPoint {
        self.display_map
            .update(cx, |map, cx| map.snapshot(cx))
            .max_point()
    }

    pub fn text(&self, cx: &AppContext) -> String {
        self.buffer.read(cx).read(cx).text()
    }

    pub fn set_text(&mut self, text: impl Into<Arc<str>>, cx: &mut ViewContext<Self>) {
        self.transact(cx, |this, cx| {
            this.buffer
                .read(cx)
                .as_singleton()
                .expect("you can only call set_text on editors for singleton buffers")
                .update(cx, |buffer, cx| buffer.set_text(text, cx));
        });
    }

    pub fn display_text(&self, cx: &mut AppContext) -> String {
        self.display_map
            .update(cx, |map, cx| map.snapshot(cx))
            .text()
    }

    pub fn soft_wrap_mode(&self, cx: &AppContext) -> SoftWrap {
        let settings = self.buffer.read(cx).settings_at(0, cx);
        let mode = self
            .soft_wrap_mode_override
            .unwrap_or_else(|| settings.soft_wrap);
        match mode {
            language_settings::SoftWrap::None => SoftWrap::None,
            language_settings::SoftWrap::EditorWidth => SoftWrap::EditorWidth,
            language_settings::SoftWrap::PreferredLineLength => {
                SoftWrap::Column(settings.preferred_line_length)
            }
        }
    }

    pub fn set_soft_wrap_mode(
        &mut self,
        mode: language_settings::SoftWrap,
        cx: &mut ViewContext<Self>,
    ) {
        self.soft_wrap_mode_override = Some(mode);
        cx.notify();
    }

    pub fn set_wrap_width(&self, width: Option<f32>, cx: &mut AppContext) -> bool {
        self.display_map
            .update(cx, |map, cx| map.set_wrap_width(width, cx))
    }

    pub fn toggle_soft_wrap(&mut self, _: &ToggleSoftWrap, cx: &mut ViewContext<Self>) {
        if self.soft_wrap_mode_override.is_some() {
            self.soft_wrap_mode_override.take();
        } else {
            let soft_wrap = match self.soft_wrap_mode(cx) {
                SoftWrap::None => language_settings::SoftWrap::EditorWidth,
                SoftWrap::EditorWidth | SoftWrap::Column(_) => language_settings::SoftWrap::None,
            };
            self.soft_wrap_mode_override = Some(soft_wrap);
        }
        cx.notify();
    }

    pub fn set_show_gutter(&mut self, show_gutter: bool, cx: &mut ViewContext<Self>) {
        self.show_gutter = show_gutter;
        cx.notify();
    }

    pub fn set_render_excerpt_header(
        &mut self,
        render_excerpt_header: impl 'static
            + Fn(
                &mut Editor,
                RenderExcerptHeaderParams,
                &mut LayoutContext<Editor>,
            ) -> AnyElement<Editor>,
        cx: &mut ViewContext<Self>,
    ) {
        self.render_excerpt_header = Some(Arc::new(render_excerpt_header));
        cx.notify();
    }

    pub fn reveal_in_finder(&mut self, _: &RevealInFinder, cx: &mut ViewContext<Self>) {
        if let Some(buffer) = self.buffer().read(cx).as_singleton() {
            if let Some(file) = buffer.read(cx).file().and_then(|f| f.as_local()) {
                cx.reveal_path(&file.abs_path(cx));
            }
        }
    }

    pub fn copy_path(&mut self, _: &CopyPath, cx: &mut ViewContext<Self>) {
        if let Some(buffer) = self.buffer().read(cx).as_singleton() {
            if let Some(file) = buffer.read(cx).file().and_then(|f| f.as_local()) {
                if let Some(path) = file.abs_path(cx).to_str() {
                    cx.write_to_clipboard(ClipboardItem::new(path.to_string()));
                }
            }
        }
    }

    pub fn copy_relative_path(&mut self, _: &CopyRelativePath, cx: &mut ViewContext<Self>) {
        if let Some(buffer) = self.buffer().read(cx).as_singleton() {
            if let Some(file) = buffer.read(cx).file().and_then(|f| f.as_local()) {
                if let Some(path) = file.path().to_str() {
                    cx.write_to_clipboard(ClipboardItem::new(path.to_string()));
                }
            }
        }
    }

    pub fn highlight_rows(&mut self, rows: Option<Range<u32>>) {
        self.highlighted_rows = rows;
    }

    pub fn highlighted_rows(&self) -> Option<Range<u32>> {
        self.highlighted_rows.clone()
    }

    pub fn highlight_background<T: 'static>(
        &mut self,
        ranges: Vec<Range<Anchor>>,
        color_fetcher: fn(&Theme) -> Color,
        cx: &mut ViewContext<Self>,
    ) {
        self.background_highlights
            .insert(TypeId::of::<T>(), (color_fetcher, ranges));
        cx.notify();
    }

    #[allow(clippy::type_complexity)]
    pub fn clear_background_highlights<T: 'static>(
        &mut self,
        cx: &mut ViewContext<Self>,
    ) -> Option<(fn(&Theme) -> Color, Vec<Range<Anchor>>)> {
        let highlights = self.background_highlights.remove(&TypeId::of::<T>());
        if highlights.is_some() {
            cx.notify();
        }
        highlights
    }

    #[cfg(feature = "test-support")]
    pub fn all_background_highlights(
        &mut self,
        cx: &mut ViewContext<Self>,
    ) -> Vec<(Range<DisplayPoint>, Color)> {
        let snapshot = self.snapshot(cx);
        let buffer = &snapshot.buffer_snapshot;
        let start = buffer.anchor_before(0);
        let end = buffer.anchor_after(buffer.len());
        let theme = theme::current(cx);
        self.background_highlights_in_range(start..end, &snapshot, theme.as_ref())
    }

    fn document_highlights_for_position<'a>(
        &'a self,
        position: Anchor,
        buffer: &'a MultiBufferSnapshot,
    ) -> impl 'a + Iterator<Item = &Range<Anchor>> {
        let read_highlights = self
            .background_highlights
            .get(&TypeId::of::<DocumentHighlightRead>())
            .map(|h| &h.1);
        let write_highlights = self
            .background_highlights
            .get(&TypeId::of::<DocumentHighlightWrite>())
            .map(|h| &h.1);
        let left_position = position.bias_left(buffer);
        let right_position = position.bias_right(buffer);
        read_highlights
            .into_iter()
            .chain(write_highlights)
            .flat_map(move |ranges| {
                let start_ix = match ranges.binary_search_by(|probe| {
                    let cmp = probe.end.cmp(&left_position, buffer);
                    if cmp.is_ge() {
                        Ordering::Greater
                    } else {
                        Ordering::Less
                    }
                }) {
                    Ok(i) | Err(i) => i,
                };

                let right_position = right_position.clone();
                ranges[start_ix..]
                    .iter()
                    .take_while(move |range| range.start.cmp(&right_position, buffer).is_le())
            })
    }

    pub fn background_highlights_in_range(
        &self,
        search_range: Range<Anchor>,
        display_snapshot: &DisplaySnapshot,
        theme: &Theme,
    ) -> Vec<(Range<DisplayPoint>, Color)> {
        let mut results = Vec::new();
        let buffer = &display_snapshot.buffer_snapshot;
        for (color_fetcher, ranges) in self.background_highlights.values() {
            let color = color_fetcher(theme);
            let start_ix = match ranges.binary_search_by(|probe| {
                let cmp = probe.end.cmp(&search_range.start, buffer);
                if cmp.is_gt() {
                    Ordering::Greater
                } else {
                    Ordering::Less
                }
            }) {
                Ok(i) | Err(i) => i,
            };
            for range in &ranges[start_ix..] {
                if range.start.cmp(&search_range.end, buffer).is_ge() {
                    break;
                }
                let start = range
                    .start
                    .to_point(buffer)
                    .to_display_point(display_snapshot);
                let end = range
                    .end
                    .to_point(buffer)
                    .to_display_point(display_snapshot);
                results.push((start..end, color))
            }
        }
        results
    }

    pub fn highlight_text<T: 'static>(
        &mut self,
        ranges: Vec<Range<Anchor>>,
        style: HighlightStyle,
        cx: &mut ViewContext<Self>,
    ) {
        self.display_map.update(cx, |map, _| {
            map.highlight_text(TypeId::of::<T>(), ranges, style)
        });
        cx.notify();
    }

    pub fn text_highlights<'a, T: 'static>(
        &'a self,
        cx: &'a AppContext,
    ) -> Option<(HighlightStyle, &'a [Range<Anchor>])> {
        self.display_map.read(cx).text_highlights(TypeId::of::<T>())
    }

    pub fn clear_text_highlights<T: 'static>(
        &mut self,
        cx: &mut ViewContext<Self>,
    ) -> Option<Arc<(HighlightStyle, Vec<Range<Anchor>>)>> {
        let highlights = self
            .display_map
            .update(cx, |map, _| map.clear_text_highlights(TypeId::of::<T>()));
        if highlights.is_some() {
            cx.notify();
        }
        highlights
    }

    pub fn show_local_cursors(&self, cx: &AppContext) -> bool {
        self.blink_manager.read(cx).visible() && self.focused
    }

    fn on_buffer_changed(&mut self, _: ModelHandle<MultiBuffer>, cx: &mut ViewContext<Self>) {
        cx.notify();
    }

    fn on_buffer_event(
        &mut self,
        _: ModelHandle<MultiBuffer>,
        event: &multi_buffer::Event,
        cx: &mut ViewContext<Self>,
    ) {
        match event {
            multi_buffer::Event::Edited => {
                self.refresh_active_diagnostics(cx);
                self.refresh_code_actions(cx);
                if self.has_active_copilot_suggestion(cx) {
                    self.update_visible_copilot_suggestion(cx);
                }
                cx.emit(Event::BufferEdited);
            }
            multi_buffer::Event::ExcerptsAdded {
                buffer,
                predecessor,
                excerpts,
            } => cx.emit(Event::ExcerptsAdded {
                buffer: buffer.clone(),
                predecessor: *predecessor,
                excerpts: excerpts.clone(),
            }),
            multi_buffer::Event::ExcerptsRemoved { ids } => {
                cx.emit(Event::ExcerptsRemoved { ids: ids.clone() })
            }
            multi_buffer::Event::Reparsed => cx.emit(Event::Reparsed),
            multi_buffer::Event::DirtyChanged => cx.emit(Event::DirtyChanged),
            multi_buffer::Event::Saved => cx.emit(Event::Saved),
            multi_buffer::Event::FileHandleChanged => cx.emit(Event::TitleChanged),
            multi_buffer::Event::Reloaded => cx.emit(Event::TitleChanged),
            multi_buffer::Event::DiffBaseChanged => cx.emit(Event::DiffBaseChanged),
            multi_buffer::Event::Closed => cx.emit(Event::Closed),
            multi_buffer::Event::DiagnosticsUpdated => {
                self.refresh_active_diagnostics(cx);
            }
            _ => {}
        }
    }

    fn on_display_map_changed(&mut self, _: ModelHandle<DisplayMap>, cx: &mut ViewContext<Self>) {
        cx.notify();
    }

    fn settings_changed(&mut self, cx: &mut ViewContext<Self>) {
        self.refresh_copilot_suggestions(true, cx);
    }

    pub fn set_searchable(&mut self, searchable: bool) {
        self.searchable = searchable;
    }

    pub fn searchable(&self) -> bool {
        self.searchable
    }

    fn open_excerpts(workspace: &mut Workspace, _: &OpenExcerpts, cx: &mut ViewContext<Workspace>) {
        let active_item = workspace.active_item(cx);
        let editor_handle = if let Some(editor) = active_item
            .as_ref()
            .and_then(|item| item.act_as::<Self>(cx))
        {
            editor
        } else {
            cx.propagate_action();
            return;
        };

        let editor = editor_handle.read(cx);
        let buffer = editor.buffer.read(cx);
        if buffer.is_singleton() {
            cx.propagate_action();
            return;
        }

        let mut new_selections_by_buffer = HashMap::default();
        for selection in editor.selections.all::<usize>(cx) {
            for (buffer, mut range) in
                buffer.range_to_buffer_ranges(selection.start..selection.end, cx)
            {
                if selection.reversed {
                    mem::swap(&mut range.start, &mut range.end);
                }
                new_selections_by_buffer
                    .entry(buffer)
                    .or_insert(Vec::new())
                    .push(range)
            }
        }

        editor_handle.update(cx, |editor, cx| {
            editor.push_to_nav_history(editor.selections.newest_anchor().head(), None, cx);
        });
        let pane = workspace.active_pane().clone();
        pane.update(cx, |pane, _| pane.disable_history());

        // We defer the pane interaction because we ourselves are a workspace item
        // and activating a new item causes the pane to call a method on us reentrantly,
        // which panics if we're on the stack.
        cx.defer(move |workspace, cx| {
            for (buffer, ranges) in new_selections_by_buffer.into_iter() {
                let editor = workspace.open_project_item::<Self>(buffer, cx);
                editor.update(cx, |editor, cx| {
                    editor.change_selections(Some(Autoscroll::newest()), cx, |s| {
                        s.select_ranges(ranges);
                    });
                });
            }

            pane.update(cx, |pane, _| pane.enable_history());
        });
    }

    fn jump(
        workspace: &mut Workspace,
        path: ProjectPath,
        position: Point,
        anchor: language::Anchor,
        cx: &mut ViewContext<Workspace>,
    ) {
        let editor = workspace.open_path(path, None, true, cx);
        cx.spawn(|_, mut cx| async move {
            let editor = editor
                .await?
                .downcast::<Editor>()
                .ok_or_else(|| anyhow!("opened item was not an editor"))?
                .downgrade();
            editor.update(&mut cx, |editor, cx| {
                let buffer = editor
                    .buffer()
                    .read(cx)
                    .as_singleton()
                    .ok_or_else(|| anyhow!("cannot jump in a multi-buffer"))?;
                let buffer = buffer.read(cx);
                let cursor = if buffer.can_resolve(&anchor) {
                    language::ToPoint::to_point(&anchor, buffer)
                } else {
                    buffer.clip_point(position, Bias::Left)
                };

                let nav_history = editor.nav_history.take();
                editor.change_selections(Some(Autoscroll::newest()), cx, |s| {
                    s.select_ranges([cursor..cursor]);
                });
                editor.nav_history = nav_history;

                anyhow::Ok(())
            })??;

            anyhow::Ok(())
        })
        .detach_and_log_err(cx);
    }

    fn marked_text_ranges(&self, cx: &AppContext) -> Option<Vec<Range<OffsetUtf16>>> {
        let snapshot = self.buffer.read(cx).read(cx);
        let (_, ranges) = self.text_highlights::<InputComposition>(cx)?;
        Some(
            ranges
                .iter()
                .map(move |range| {
                    range.start.to_offset_utf16(&snapshot)..range.end.to_offset_utf16(&snapshot)
                })
                .collect(),
        )
    }

    fn selection_replacement_ranges(
        &self,
        range: Range<OffsetUtf16>,
        cx: &AppContext,
    ) -> Vec<Range<OffsetUtf16>> {
        let selections = self.selections.all::<OffsetUtf16>(cx);
        let newest_selection = selections
            .iter()
            .max_by_key(|selection| selection.id)
            .unwrap();
        let start_delta = range.start.0 as isize - newest_selection.start.0 as isize;
        let end_delta = range.end.0 as isize - newest_selection.end.0 as isize;
        let snapshot = self.buffer.read(cx).read(cx);
        selections
            .into_iter()
            .map(|mut selection| {
                selection.start.0 =
                    (selection.start.0 as isize).saturating_add(start_delta) as usize;
                selection.end.0 = (selection.end.0 as isize).saturating_add(end_delta) as usize;
                snapshot.clip_offset_utf16(selection.start, Bias::Left)
                    ..snapshot.clip_offset_utf16(selection.end, Bias::Right)
            })
            .collect()
    }

    fn report_copilot_event(
        &self,
        suggestion_id: Option<String>,
        suggestion_accepted: bool,
        cx: &AppContext,
    ) {
        let Some(project) = &self.project else {
            return
        };

        // If None, we are either getting suggestions in a new, unsaved file, or in a file without an extension
        let file_extension = self
            .buffer
            .read(cx)
            .as_singleton()
            .and_then(|b| b.read(cx).file())
            .and_then(|file| Path::new(file.file_name(cx)).extension())
            .and_then(|e| e.to_str())
            .map(|a| a.to_string());

        let telemetry = project.read(cx).client().telemetry().clone();
        let telemetry_settings = *settings::get::<TelemetrySettings>(cx);

        let event = ClickhouseEvent::Copilot {
            suggestion_id,
            suggestion_accepted,
            file_extension,
        };
        telemetry.report_clickhouse_event(event, telemetry_settings);
    }

    fn report_editor_event(
        &self,
        name: &'static str,
        file_extension: Option<String>,
        cx: &AppContext,
    ) {
        let Some(project) = &self.project else {
            return
        };

        // If None, we are in a file without an extension
        let file = self
            .buffer
            .read(cx)
            .as_singleton()
            .and_then(|b| b.read(cx).file());
        let file_extension = file_extension.or(file
            .as_ref()
            .and_then(|file| Path::new(file.file_name(cx)).extension())
            .and_then(|e| e.to_str())
            .map(|a| a.to_string()));

        let vim_mode = cx
            .global::<SettingsStore>()
            .untyped_user_settings()
            .get("vim_mode")
            == Some(&serde_json::Value::Bool(true));
        let telemetry_settings = *settings::get::<TelemetrySettings>(cx);
        let copilot_enabled = all_language_settings(file, cx).copilot_enabled(None, None);
        let copilot_enabled_for_language = self
            .buffer
            .read(cx)
            .settings_at(0, cx)
            .show_copilot_suggestions;

        let telemetry = project.read(cx).client().telemetry().clone();
        let event = ClickhouseEvent::Editor {
            file_extension,
            vim_mode,
            operation: name,
            copilot_enabled,
            copilot_enabled_for_language,
        };
        telemetry.report_clickhouse_event(event, telemetry_settings)
    }

    /// Copy the highlighted chunks to the clipboard as JSON. The format is an array of lines,
    /// with each line being an array of {text, highlight} objects.
    fn copy_highlight_json(&mut self, _: &CopyHighlightJson, cx: &mut ViewContext<Self>) {
        let Some(buffer) = self.buffer.read(cx).as_singleton() else {
            return;
        };

        #[derive(Serialize)]
        struct Chunk<'a> {
            text: String,
            highlight: Option<&'a str>,
        }

        let snapshot = buffer.read(cx).snapshot();
        let range = self
            .selected_text_range(cx)
            .and_then(|selected_range| {
                if selected_range.is_empty() {
                    None
                } else {
                    Some(selected_range)
                }
            })
            .unwrap_or_else(|| 0..snapshot.len());

        let chunks = snapshot.chunks(range, true);
        let mut lines = Vec::new();
        let mut line: VecDeque<Chunk> = VecDeque::new();

        let theme = &theme::current(cx).editor.syntax;

        for chunk in chunks {
            let highlight = chunk.syntax_highlight_id.and_then(|id| id.name(theme));
            let mut chunk_lines = chunk.text.split("\n").peekable();
            while let Some(text) = chunk_lines.next() {
                let mut merged_with_last_token = false;
                if let Some(last_token) = line.back_mut() {
                    if last_token.highlight == highlight {
                        last_token.text.push_str(text);
                        merged_with_last_token = true;
                    }
                }

                if !merged_with_last_token {
                    line.push_back(Chunk {
                        text: text.into(),
                        highlight,
                    });
                }

                if chunk_lines.peek().is_some() {
                    if line.len() > 1 && line.front().unwrap().text.is_empty() {
                        line.pop_front();
                    }
                    if line.len() > 1 && line.back().unwrap().text.is_empty() {
                        line.pop_back();
                    }

                    lines.push(mem::take(&mut line));
                }
            }
        }

        let Some(lines) = serde_json::to_string_pretty(&lines).log_err() else { return; };
        cx.write_to_clipboard(ClipboardItem::new(lines));
    }
}

fn consume_contiguous_rows(
    contiguous_row_selections: &mut Vec<Selection<Point>>,
    selection: &Selection<Point>,
    display_map: &DisplaySnapshot,
    selections: &mut std::iter::Peekable<std::slice::Iter<Selection<Point>>>,
) -> (u32, u32) {
    contiguous_row_selections.push(selection.clone());
    let start_row = selection.start.row;
    let mut end_row = ending_row(selection, display_map);

    while let Some(next_selection) = selections.peek() {
        if next_selection.start.row <= end_row {
            end_row = ending_row(next_selection, display_map);
            contiguous_row_selections.push(selections.next().unwrap().clone());
        } else {
            break;
        }
    }
    (start_row, end_row)
}

fn ending_row(next_selection: &Selection<Point>, display_map: &DisplaySnapshot) -> u32 {
    if next_selection.end.column > 0 || next_selection.is_empty() {
        display_map.next_line_boundary(next_selection.end).0.row + 1
    } else {
        next_selection.end.row
    }
}

impl EditorSnapshot {
    pub fn language_at<T: ToOffset>(&self, position: T) -> Option<&Arc<Language>> {
        self.display_snapshot.buffer_snapshot.language_at(position)
    }

    pub fn is_focused(&self) -> bool {
        self.is_focused
    }

    pub fn placeholder_text(&self) -> Option<&Arc<str>> {
        self.placeholder_text.as_ref()
    }

    pub fn scroll_position(&self) -> Vector2F {
        self.scroll_anchor.scroll_position(&self.display_snapshot)
    }
}

impl Deref for EditorSnapshot {
    type Target = DisplaySnapshot;

    fn deref(&self) -> &Self::Target {
        &self.display_snapshot
    }
}

#[derive(Clone, Debug, PartialEq, Eq)]
pub enum Event {
    InputIgnored {
        text: Arc<str>,
    },
    ExcerptsAdded {
        buffer: ModelHandle<Buffer>,
        predecessor: ExcerptId,
        excerpts: Vec<(ExcerptId, ExcerptRange<language::Anchor>)>,
    },
    ExcerptsRemoved {
        ids: Vec<ExcerptId>,
    },
    BufferEdited,
    Edited,
    Reparsed,
    Focused,
    Blurred,
    DirtyChanged,
    Saved,
    TitleChanged,
    DiffBaseChanged,
    SelectionsChanged {
        local: bool,
    },
    ScrollPositionChanged {
        local: bool,
    },
    Closed,
}

pub struct EditorFocused(pub ViewHandle<Editor>);
pub struct EditorBlurred(pub ViewHandle<Editor>);
pub struct EditorReleased(pub WeakViewHandle<Editor>);

impl Entity for Editor {
    type Event = Event;

    fn release(&mut self, cx: &mut AppContext) {
        cx.emit_global(EditorReleased(self.handle.clone()));
    }
}

impl View for Editor {
    fn render(&mut self, cx: &mut ViewContext<Self>) -> AnyElement<Self> {
        let style = self.style(cx);
        let font_changed = self.display_map.update(cx, |map, cx| {
            map.set_fold_ellipses_color(style.folds.ellipses.text_color);
            map.set_font(style.text.font_id, style.text.font_size, cx)
        });

        if font_changed {
            cx.defer(move |editor, cx: &mut ViewContext<Editor>| {
                hide_hover(editor, cx);
                hide_link_definition(editor, cx);
            });
        }

        let mut editor = EditorElement::new(style.clone());
        if let Some(render_excerpt_header) = self.render_excerpt_header.clone() {
            editor = editor.with_render_excerpt_header(render_excerpt_header);
        }
        Stack::new()
            .with_child(editor)
            .with_child(ChildView::new(&self.mouse_context_menu, cx))
            .into_any()
    }

    fn ui_name() -> &'static str {
        "Editor"
    }

    fn focus_in(&mut self, _: AnyViewHandle, cx: &mut ViewContext<Self>) {
        if cx.is_self_focused() {
            let focused_event = EditorFocused(cx.handle());
            cx.emit(Event::Focused);
            cx.emit_global(focused_event);
        }
        if let Some(rename) = self.pending_rename.as_ref() {
            cx.focus(&rename.editor);
        } else {
            if !self.focused {
                self.blink_manager.update(cx, BlinkManager::enable);
            }
            self.focused = true;
            self.buffer.update(cx, |buffer, cx| {
                buffer.finalize_last_transaction(cx);
                if self.leader_replica_id.is_none() {
                    buffer.set_active_selections(
                        &self.selections.disjoint_anchors(),
                        self.selections.line_mode,
                        self.cursor_shape,
                        cx,
                    );
                }
            });
        }
    }

    fn focus_out(&mut self, _: AnyViewHandle, cx: &mut ViewContext<Self>) {
        let blurred_event = EditorBlurred(cx.handle());
        cx.emit_global(blurred_event);
        self.focused = false;
        self.blink_manager.update(cx, BlinkManager::disable);
        self.buffer
            .update(cx, |buffer, cx| buffer.remove_active_selections(cx));
        self.hide_context_menu(cx);
        hide_hover(self, cx);
        cx.emit(Event::Blurred);
        cx.notify();
    }

    fn modifiers_changed(
        &mut self,
        event: &gpui::platform::ModifiersChangedEvent,
        cx: &mut ViewContext<Self>,
    ) -> bool {
        let pending_selection = self.has_pending_selection();

        if let Some(point) = self.link_go_to_definition_state.last_mouse_location.clone() {
            if event.cmd && !pending_selection {
                let snapshot = self.snapshot(cx);
                let kind = if event.shift {
                    LinkDefinitionKind::Type
                } else {
                    LinkDefinitionKind::Symbol
                };

                show_link_definition(kind, self, point, snapshot, cx);
                return false;
            }
        }

        {
            if self.link_go_to_definition_state.symbol_range.is_some()
                || !self.link_go_to_definition_state.definitions.is_empty()
            {
                self.link_go_to_definition_state.symbol_range.take();
                self.link_go_to_definition_state.definitions.clear();
                cx.notify();
            }

            self.link_go_to_definition_state.task = None;

            self.clear_text_highlights::<LinkGoToDefinitionState>(cx);
        }

        false
    }

    fn update_keymap_context(&self, keymap: &mut KeymapContext, cx: &AppContext) {
        Self::reset_to_default_keymap_context(keymap);
        let mode = match self.mode {
            EditorMode::SingleLine => "single_line",
            EditorMode::AutoHeight { .. } => "auto_height",
            EditorMode::Full => "full",
        };
        keymap.add_key("mode", mode);
        if self.pending_rename.is_some() {
            keymap.add_identifier("renaming");
        }
        match self.context_menu.as_ref() {
            Some(ContextMenu::Completions(_)) => keymap.add_identifier("showing_completions"),
            Some(ContextMenu::CodeActions(_)) => keymap.add_identifier("showing_code_actions"),
            None => {}
        }
        for layer in self.keymap_context_layers.values() {
            keymap.extend(layer);
        }

        if let Some(extension) = self
            .buffer
            .read(cx)
            .as_singleton()
            .and_then(|buffer| buffer.read(cx).file()?.path().extension()?.to_str())
        {
            keymap.add_key("extension", extension.to_string());
        }
    }

    fn text_for_range(&self, range_utf16: Range<usize>, cx: &AppContext) -> Option<String> {
        Some(
            self.buffer
                .read(cx)
                .read(cx)
                .text_for_range(OffsetUtf16(range_utf16.start)..OffsetUtf16(range_utf16.end))
                .collect(),
        )
    }

    fn selected_text_range(&self, cx: &AppContext) -> Option<Range<usize>> {
        // Prevent the IME menu from appearing when holding down an alphabetic key
        // while input is disabled.
        if !self.input_enabled {
            return None;
        }

        let range = self.selections.newest::<OffsetUtf16>(cx).range();
        Some(range.start.0..range.end.0)
    }

    fn marked_text_range(&self, cx: &AppContext) -> Option<Range<usize>> {
        let snapshot = self.buffer.read(cx).read(cx);
        let range = self.text_highlights::<InputComposition>(cx)?.1.get(0)?;
        Some(range.start.to_offset_utf16(&snapshot).0..range.end.to_offset_utf16(&snapshot).0)
    }

    fn unmark_text(&mut self, cx: &mut ViewContext<Self>) {
        self.clear_text_highlights::<InputComposition>(cx);
        self.ime_transaction.take();
    }

    fn replace_text_in_range(
        &mut self,
        range_utf16: Option<Range<usize>>,
        text: &str,
        cx: &mut ViewContext<Self>,
    ) {
        self.transact(cx, |this, cx| {
            if this.input_enabled {
                let new_selected_ranges = if let Some(range_utf16) = range_utf16 {
                    let range_utf16 = OffsetUtf16(range_utf16.start)..OffsetUtf16(range_utf16.end);
                    Some(this.selection_replacement_ranges(range_utf16, cx))
                } else {
                    this.marked_text_ranges(cx)
                };

                if let Some(new_selected_ranges) = new_selected_ranges {
                    this.change_selections(None, cx, |selections| {
                        selections.select_ranges(new_selected_ranges)
                    });
                }
            }

            this.handle_input(text, cx);
        });

        if !self.input_enabled {
            return;
        }

        if let Some(transaction) = self.ime_transaction {
            self.buffer.update(cx, |buffer, cx| {
                buffer.group_until_transaction(transaction, cx);
            });
        }

        self.unmark_text(cx);
    }

    fn replace_and_mark_text_in_range(
        &mut self,
        range_utf16: Option<Range<usize>>,
        text: &str,
        new_selected_range_utf16: Option<Range<usize>>,
        cx: &mut ViewContext<Self>,
    ) {
        if !self.input_enabled {
            return;
        }

        let transaction = self.transact(cx, |this, cx| {
            let ranges_to_replace = if let Some(mut marked_ranges) = this.marked_text_ranges(cx) {
                let snapshot = this.buffer.read(cx).read(cx);
                if let Some(relative_range_utf16) = range_utf16.as_ref() {
                    for marked_range in &mut marked_ranges {
                        marked_range.end.0 = marked_range.start.0 + relative_range_utf16.end;
                        marked_range.start.0 += relative_range_utf16.start;
                        marked_range.start =
                            snapshot.clip_offset_utf16(marked_range.start, Bias::Left);
                        marked_range.end =
                            snapshot.clip_offset_utf16(marked_range.end, Bias::Right);
                    }
                }
                Some(marked_ranges)
            } else if let Some(range_utf16) = range_utf16 {
                let range_utf16 = OffsetUtf16(range_utf16.start)..OffsetUtf16(range_utf16.end);
                Some(this.selection_replacement_ranges(range_utf16, cx))
            } else {
                None
            };

            if let Some(ranges) = ranges_to_replace {
                this.change_selections(None, cx, |s| s.select_ranges(ranges));
            }

            let marked_ranges = {
                let snapshot = this.buffer.read(cx).read(cx);
                this.selections
                    .disjoint_anchors()
                    .iter()
                    .map(|selection| {
                        selection.start.bias_left(&*snapshot)..selection.end.bias_right(&*snapshot)
                    })
                    .collect::<Vec<_>>()
            };

            if text.is_empty() {
                this.unmark_text(cx);
            } else {
                this.highlight_text::<InputComposition>(
                    marked_ranges.clone(),
                    this.style(cx).composition_mark,
                    cx,
                );
            }

            this.handle_input(text, cx);

            if let Some(new_selected_range) = new_selected_range_utf16 {
                let snapshot = this.buffer.read(cx).read(cx);
                let new_selected_ranges = marked_ranges
                    .into_iter()
                    .map(|marked_range| {
                        let insertion_start = marked_range.start.to_offset_utf16(&snapshot).0;
                        let new_start = OffsetUtf16(new_selected_range.start + insertion_start);
                        let new_end = OffsetUtf16(new_selected_range.end + insertion_start);
                        snapshot.clip_offset_utf16(new_start, Bias::Left)
                            ..snapshot.clip_offset_utf16(new_end, Bias::Right)
                    })
                    .collect::<Vec<_>>();

                drop(snapshot);
                this.change_selections(None, cx, |selections| {
                    selections.select_ranges(new_selected_ranges)
                });
            }
        });

        self.ime_transaction = self.ime_transaction.or(transaction);
        if let Some(transaction) = self.ime_transaction {
            self.buffer.update(cx, |buffer, cx| {
                buffer.group_until_transaction(transaction, cx);
            });
        }

        if self.text_highlights::<InputComposition>(cx).is_none() {
            self.ime_transaction.take();
        }
    }
}

fn build_style(
    settings: &ThemeSettings,
    get_field_editor_theme: Option<&GetFieldEditorTheme>,
    override_text_style: Option<&OverrideTextStyle>,
    cx: &AppContext,
) -> EditorStyle {
    let font_cache = cx.font_cache();

    let theme_id = settings.theme.meta.id;
    let mut theme = settings.theme.editor.clone();
    let mut style = if let Some(get_field_editor_theme) = get_field_editor_theme {
        let field_editor_theme = get_field_editor_theme(&settings.theme);
        theme.text_color = field_editor_theme.text.color;
        theme.selection = field_editor_theme.selection;
        theme.background = field_editor_theme
            .container
            .background_color
            .unwrap_or_default();
        EditorStyle {
            text: field_editor_theme.text,
            placeholder_text: field_editor_theme.placeholder_text,
            theme,
            theme_id,
        }
    } else {
        let font_family_id = settings.buffer_font_family;
        let font_family_name = cx.font_cache().family_name(font_family_id).unwrap();
        let font_properties = Default::default();
        let font_id = font_cache
            .select_font(font_family_id, &font_properties)
            .unwrap();
        let font_size = settings.buffer_font_size(cx);
        EditorStyle {
            text: TextStyle {
                color: settings.theme.editor.text_color,
                font_family_name,
                font_family_id,
                font_id,
                font_size,
                font_properties,
                underline: Default::default(),
            },
            placeholder_text: None,
            theme,
            theme_id,
        }
    };

    if let Some(highlight_style) = override_text_style.and_then(|build_style| build_style(&style)) {
        if let Some(highlighted) = style
            .text
            .clone()
            .highlight(highlight_style, font_cache)
            .log_err()
        {
            style.text = highlighted;
        }
    }

    style
}

trait SelectionExt {
    fn offset_range(&self, buffer: &MultiBufferSnapshot) -> Range<usize>;
    fn point_range(&self, buffer: &MultiBufferSnapshot) -> Range<Point>;
    fn display_range(&self, map: &DisplaySnapshot) -> Range<DisplayPoint>;
    fn spanned_rows(&self, include_end_if_at_line_start: bool, map: &DisplaySnapshot)
        -> Range<u32>;
}

impl<T: ToPoint + ToOffset> SelectionExt for Selection<T> {
    fn point_range(&self, buffer: &MultiBufferSnapshot) -> Range<Point> {
        let start = self.start.to_point(buffer);
        let end = self.end.to_point(buffer);
        if self.reversed {
            end..start
        } else {
            start..end
        }
    }

    fn offset_range(&self, buffer: &MultiBufferSnapshot) -> Range<usize> {
        let start = self.start.to_offset(buffer);
        let end = self.end.to_offset(buffer);
        if self.reversed {
            end..start
        } else {
            start..end
        }
    }

    fn display_range(&self, map: &DisplaySnapshot) -> Range<DisplayPoint> {
        let start = self
            .start
            .to_point(&map.buffer_snapshot)
            .to_display_point(map);
        let end = self
            .end
            .to_point(&map.buffer_snapshot)
            .to_display_point(map);
        if self.reversed {
            end..start
        } else {
            start..end
        }
    }

    fn spanned_rows(
        &self,
        include_end_if_at_line_start: bool,
        map: &DisplaySnapshot,
    ) -> Range<u32> {
        let start = self.start.to_point(&map.buffer_snapshot);
        let mut end = self.end.to_point(&map.buffer_snapshot);
        if !include_end_if_at_line_start && start.row != end.row && end.column == 0 {
            end.row -= 1;
        }

        let buffer_start = map.prev_line_boundary(start).0;
        let buffer_end = map.next_line_boundary(end).0;
        buffer_start.row..buffer_end.row + 1
    }
}

impl<T: InvalidationRegion> InvalidationStack<T> {
    fn invalidate<S>(&mut self, selections: &[Selection<S>], buffer: &MultiBufferSnapshot)
    where
        S: Clone + ToOffset,
    {
        while let Some(region) = self.last() {
            let all_selections_inside_invalidation_ranges =
                if selections.len() == region.ranges().len() {
                    selections
                        .iter()
                        .zip(region.ranges().iter().map(|r| r.to_offset(buffer)))
                        .all(|(selection, invalidation_range)| {
                            let head = selection.head().to_offset(buffer);
                            invalidation_range.start <= head && invalidation_range.end >= head
                        })
                } else {
                    false
                };

            if all_selections_inside_invalidation_ranges {
                break;
            } else {
                self.pop();
            }
        }
    }
}

impl<T> Default for InvalidationStack<T> {
    fn default() -> Self {
        Self(Default::default())
    }
}

impl<T> Deref for InvalidationStack<T> {
    type Target = Vec<T>;

    fn deref(&self) -> &Self::Target {
        &self.0
    }
}

impl<T> DerefMut for InvalidationStack<T> {
    fn deref_mut(&mut self) -> &mut Self::Target {
        &mut self.0
    }
}

impl InvalidationRegion for SnippetState {
    fn ranges(&self) -> &[Range<Anchor>] {
        &self.ranges[self.active_index]
    }
}

impl Deref for EditorStyle {
    type Target = theme::Editor;

    fn deref(&self) -> &Self::Target {
        &self.theme
    }
}

pub fn diagnostic_block_renderer(diagnostic: Diagnostic, is_valid: bool) -> RenderBlock {
    let mut highlighted_lines = Vec::new();
    for (index, line) in diagnostic.message.lines().enumerate() {
        let line = match &diagnostic.source {
            Some(source) if index == 0 => {
                let source_highlight = Vec::from_iter(0..source.len());
                highlight_diagnostic_message(source_highlight, &format!("{source}: {line}"))
            }

            _ => highlight_diagnostic_message(Vec::new(), line),
        };
        highlighted_lines.push(line);
    }

    Arc::new(move |cx: &mut BlockContext| {
        let settings = settings::get::<ThemeSettings>(cx);
        let theme = &settings.theme.editor;
        let style = diagnostic_style(diagnostic.severity, is_valid, theme);
        let font_size = (style.text_scale_factor * settings.buffer_font_size(cx)).round();
        Flex::column()
            .with_children(highlighted_lines.iter().map(|(line, highlights)| {
                Label::new(
                    line.clone(),
                    style.message.clone().with_font_size(font_size),
                )
                .with_highlights(highlights.clone())
                .contained()
                .with_margin_left(cx.anchor_x)
            }))
            .aligned()
            .left()
            .into_any()
    })
}

pub fn highlight_diagnostic_message(
    initial_highlights: Vec<usize>,
    message: &str,
) -> (String, Vec<usize>) {
    let mut message_without_backticks = String::new();
    let mut prev_offset = 0;
    let mut inside_block = false;
    let mut highlights = initial_highlights;
    for (match_ix, (offset, _)) in message
        .match_indices('`')
        .chain([(message.len(), "")])
        .enumerate()
    {
        message_without_backticks.push_str(&message[prev_offset..offset]);
        if inside_block {
            highlights.extend(prev_offset - match_ix..offset - match_ix);
        }

        inside_block = !inside_block;
        prev_offset = offset + 1;
    }

    (message_without_backticks, highlights)
}

pub fn diagnostic_style(
    severity: DiagnosticSeverity,
    valid: bool,
    theme: &theme::Editor,
) -> DiagnosticStyle {
    match (severity, valid) {
        (DiagnosticSeverity::ERROR, true) => theme.error_diagnostic.clone(),
        (DiagnosticSeverity::ERROR, false) => theme.invalid_error_diagnostic.clone(),
        (DiagnosticSeverity::WARNING, true) => theme.warning_diagnostic.clone(),
        (DiagnosticSeverity::WARNING, false) => theme.invalid_warning_diagnostic.clone(),
        (DiagnosticSeverity::INFORMATION, true) => theme.information_diagnostic.clone(),
        (DiagnosticSeverity::INFORMATION, false) => theme.invalid_information_diagnostic.clone(),
        (DiagnosticSeverity::HINT, true) => theme.hint_diagnostic.clone(),
        (DiagnosticSeverity::HINT, false) => theme.invalid_hint_diagnostic.clone(),
        _ => theme.invalid_hint_diagnostic.clone(),
    }
}

pub fn combine_syntax_and_fuzzy_match_highlights(
    text: &str,
    default_style: HighlightStyle,
    syntax_ranges: impl Iterator<Item = (Range<usize>, HighlightStyle)>,
    match_indices: &[usize],
) -> Vec<(Range<usize>, HighlightStyle)> {
    let mut result = Vec::new();
    let mut match_indices = match_indices.iter().copied().peekable();

    for (range, mut syntax_highlight) in syntax_ranges.chain([(usize::MAX..0, Default::default())])
    {
        syntax_highlight.weight = None;

        // Add highlights for any fuzzy match characters before the next
        // syntax highlight range.
        while let Some(&match_index) = match_indices.peek() {
            if match_index >= range.start {
                break;
            }
            match_indices.next();
            let end_index = char_ix_after(match_index, text);
            let mut match_style = default_style;
            match_style.weight = Some(fonts::Weight::BOLD);
            result.push((match_index..end_index, match_style));
        }

        if range.start == usize::MAX {
            break;
        }

        // Add highlights for any fuzzy match characters within the
        // syntax highlight range.
        let mut offset = range.start;
        while let Some(&match_index) = match_indices.peek() {
            if match_index >= range.end {
                break;
            }

            match_indices.next();
            if match_index > offset {
                result.push((offset..match_index, syntax_highlight));
            }

            let mut end_index = char_ix_after(match_index, text);
            while let Some(&next_match_index) = match_indices.peek() {
                if next_match_index == end_index && next_match_index < range.end {
                    end_index = char_ix_after(next_match_index, text);
                    match_indices.next();
                } else {
                    break;
                }
            }

            let mut match_style = syntax_highlight;
            match_style.weight = Some(fonts::Weight::BOLD);
            result.push((match_index..end_index, match_style));
            offset = end_index;
        }

        if offset < range.end {
            result.push((offset..range.end, syntax_highlight));
        }
    }

    fn char_ix_after(ix: usize, text: &str) -> usize {
        ix + text[ix..].chars().next().unwrap().len_utf8()
    }

    result
}

pub fn styled_runs_for_code_label<'a>(
    label: &'a CodeLabel,
    syntax_theme: &'a theme::SyntaxTheme,
) -> impl 'a + Iterator<Item = (Range<usize>, HighlightStyle)> {
    let fade_out = HighlightStyle {
        fade_out: Some(0.35),
        ..Default::default()
    };

    let mut prev_end = label.filter_range.end;
    label
        .runs
        .iter()
        .enumerate()
        .flat_map(move |(ix, (range, highlight_id))| {
            let style = if let Some(style) = highlight_id.style(syntax_theme) {
                style
            } else {
                return Default::default();
            };
            let mut muted_style = style;
            muted_style.highlight(fade_out);

            let mut runs = SmallVec::<[(Range<usize>, HighlightStyle); 3]>::new();
            if range.start >= label.filter_range.end {
                if range.start > prev_end {
                    runs.push((prev_end..range.start, fade_out));
                }
                runs.push((range.clone(), muted_style));
            } else if range.end <= label.filter_range.end {
                runs.push((range.clone(), style));
            } else {
                runs.push((range.start..label.filter_range.end, style));
                runs.push((label.filter_range.end..range.end, muted_style));
            }
            prev_end = cmp::max(prev_end, range.end);

            if ix + 1 == label.runs.len() && label.text.len() > prev_end {
                runs.push((prev_end..label.text.len(), fade_out));
            }

            runs
        })
}

pub fn split_words<'a>(text: &'a str) -> impl std::iter::Iterator<Item = &'a str> + 'a {
    let mut index = 0;
    let mut codepoints = text.char_indices().peekable();

    std::iter::from_fn(move || {
        let start_index = index;
        while let Some((new_index, codepoint)) = codepoints.next() {
            index = new_index + codepoint.len_utf8();
            let current_upper = codepoint.is_uppercase();
            let next_upper = codepoints
                .peek()
                .map(|(_, c)| c.is_uppercase())
                .unwrap_or(false);

            if !current_upper && next_upper {
                return Some(&text[start_index..index]);
            }
        }

        index = text.len();
        if start_index < text.len() {
            return Some(&text[start_index..]);
        }
        None
    })
    .flat_map(|word| word.split_inclusive('_'))
}

trait RangeToAnchorExt {
    fn to_anchors(self, snapshot: &MultiBufferSnapshot) -> Range<Anchor>;
}

impl<T: ToOffset> RangeToAnchorExt for Range<T> {
    fn to_anchors(self, snapshot: &MultiBufferSnapshot) -> Range<Anchor> {
        snapshot.anchor_after(self.start)..snapshot.anchor_before(self.end)
    }
}<|MERGE_RESOLUTION|>--- conflicted
+++ resolved
@@ -37,6 +37,7 @@
 };
 use futures::FutureExt;
 use fuzzy::{StringMatch, StringMatchCandidate};
+use gpui::LayoutContext;
 use gpui::{
     actions,
     color::Color,
@@ -47,14 +48,8 @@
     impl_actions,
     keymap_matcher::KeymapContext,
     platform::{CursorStyle, MouseButton},
-<<<<<<< HEAD
-    serde_json::{self, json},
-    AnyElement, AnyViewHandle, AppContext, AsyncAppContext, ClipboardItem, Element, Entity,
-    LayoutContext, ModelHandle, Subscription, Task, View, ViewContext, ViewHandle, WeakViewHandle,
-=======
     serde_json, AnyElement, AnyViewHandle, AppContext, AsyncAppContext, ClipboardItem, Element,
     Entity, ModelHandle, Subscription, Task, View, ViewContext, ViewHandle, WeakViewHandle,
->>>>>>> 53906fd3
     WindowContext,
 };
 use highlight_matching_bracket::refresh_matching_bracket_highlights;
