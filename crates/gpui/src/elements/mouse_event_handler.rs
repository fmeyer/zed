<<<<<<< HEAD
use std::{any::TypeId, ops::Range, rc::Rc};
=======
use std::any::TypeId;
>>>>>>> 9286e5ea

use super::Padding;
use crate::{
    geometry::{
        rect::RectF,
        vector::{vec2f, Vector2F},
    },
    platform::CursorStyle,
<<<<<<< HEAD
    scene::CursorRegion,
    DebugContext, Element, ElementBox, Event, EventContext, LayoutContext, MouseRegion,
    MouseState, PaintContext, RenderContext, SizeConstraint, View, presenter::MeasurementContext,
=======
    scene::{CursorRegion, HandlerSet},
    DebugContext, Element, ElementBox, Event, EventContext, LayoutContext, MouseButton,
    MouseButtonEvent, MouseMovedEvent, MouseRegion, MouseState, PaintContext, RenderContext,
    SizeConstraint, View,
>>>>>>> 9286e5ea
};
use serde_json::json;

pub struct MouseEventHandler {
    child: ElementBox,
    discriminant: (TypeId, usize),
    cursor_style: Option<CursorStyle>,
    handlers: HandlerSet,
    padding: Padding,
}

impl MouseEventHandler {
    pub fn new<Tag, V, F>(id: usize, cx: &mut RenderContext<V>, render_child: F) -> Self
    where
        Tag: 'static,
        V: View,
        F: FnOnce(MouseState, &mut RenderContext<V>) -> ElementBox,
    {
        Self {
            child: render_child(cx.mouse_state::<Tag>(id), cx),
            cursor_style: None,
            discriminant: (TypeId::of::<Tag>(), id),
            handlers: Default::default(),
            padding: Default::default(),
        }
    }

    pub fn with_cursor_style(mut self, cursor: CursorStyle) -> Self {
        self.cursor_style = Some(cursor);
        self
    }

    pub fn on_down(
        mut self,
        button: MouseButton,
        handler: impl Fn(MouseButtonEvent, &mut EventContext) + 'static,
    ) -> Self {
        self.handlers = self.handlers.on_down(button, handler);
        self
    }

    pub fn on_click(
        mut self,
        button: MouseButton,
        handler: impl Fn(MouseButtonEvent, &mut EventContext) + 'static,
    ) -> Self {
        self.handlers = self.handlers.on_click(button, handler);
        self
    }

    pub fn on_down_out(
        mut self,
        button: MouseButton,
        handler: impl Fn(MouseButtonEvent, &mut EventContext) + 'static,
    ) -> Self {
        self.handlers = self.handlers.on_down_out(button, handler);
        self
    }

    pub fn on_drag(
        mut self,
        button: MouseButton,
        handler: impl Fn(Vector2F, MouseMovedEvent, &mut EventContext) + 'static,
    ) -> Self {
        self.handlers = self.handlers.on_drag(button, handler);
        self
    }

    pub fn on_hover(
        mut self,
        handler: impl Fn(bool, MouseMovedEvent, &mut EventContext) + 'static,
    ) -> Self {
        self.handlers = self.handlers.on_hover(handler);
        self
    }

    pub fn with_padding(mut self, padding: Padding) -> Self {
        self.padding = padding;
        self
    }

    fn hit_bounds(&self, bounds: RectF) -> RectF {
        RectF::from_points(
            bounds.origin() - vec2f(self.padding.left, self.padding.top),
            bounds.lower_right() + vec2f(self.padding.right, self.padding.bottom),
        )
        .round_out()
    }
}

impl Element for MouseEventHandler {
    type LayoutState = ();
    type PaintState = ();

    fn layout(
        &mut self,
        constraint: SizeConstraint,
        cx: &mut LayoutContext,
    ) -> (Vector2F, Self::LayoutState) {
        (self.child.layout(constraint, cx), ())
    }

    fn paint(
        &mut self,
        bounds: RectF,
        visible_bounds: RectF,
        _: &mut Self::LayoutState,
        cx: &mut PaintContext,
    ) -> Self::PaintState {
        let hit_bounds = self.hit_bounds(visible_bounds);
        if let Some(style) = self.cursor_style {
            cx.scene.push_cursor_region(CursorRegion {
                bounds: hit_bounds,
                style,
            });
        }

        cx.scene.push_mouse_region(MouseRegion::from_handlers(
            cx.current_view_id(),
            Some(self.discriminant.clone()),
            hit_bounds,
            self.handlers.clone(),
        ));

        self.child.paint(bounds.origin(), visible_bounds, cx);
    }

    fn dispatch_event(
        &mut self,
        event: &Event,
        _: RectF,
        _: RectF,
        _: &mut Self::LayoutState,
        _: &mut Self::PaintState,
        cx: &mut EventContext,
    ) -> bool {
        self.child.dispatch_event(event, cx)
    }

    fn rect_for_text_range(
        &self,
        range_utf16: Range<usize>,
        _: RectF,
        _: RectF,
        _: &Self::LayoutState,
        _: &Self::PaintState,
        cx: &MeasurementContext,
    ) -> Option<RectF> {
        self.child.rect_for_text_range(range_utf16, cx)
    }

    fn debug(
        &self,
        _: RectF,
        _: &Self::LayoutState,
        _: &Self::PaintState,
        cx: &DebugContext,
    ) -> serde_json::Value {
        json!({
            "type": "MouseEventHandler",
            "child": self.child.debug(cx),
        })
    }
}<|MERGE_RESOLUTION|>--- conflicted
+++ resolved
@@ -1,9 +1,3 @@
-<<<<<<< HEAD
-use std::{any::TypeId, ops::Range, rc::Rc};
-=======
-use std::any::TypeId;
->>>>>>> 9286e5ea
-
 use super::Padding;
 use crate::{
     geometry::{
@@ -11,18 +5,13 @@
         vector::{vec2f, Vector2F},
     },
     platform::CursorStyle,
-<<<<<<< HEAD
-    scene::CursorRegion,
-    DebugContext, Element, ElementBox, Event, EventContext, LayoutContext, MouseRegion,
-    MouseState, PaintContext, RenderContext, SizeConstraint, View, presenter::MeasurementContext,
-=======
     scene::{CursorRegion, HandlerSet},
-    DebugContext, Element, ElementBox, Event, EventContext, LayoutContext, MouseButton,
-    MouseButtonEvent, MouseMovedEvent, MouseRegion, MouseState, PaintContext, RenderContext,
-    SizeConstraint, View,
->>>>>>> 9286e5ea
+    DebugContext, Element, ElementBox, Event, EventContext, LayoutContext, MeasurementContext,
+    MouseButton, MouseButtonEvent, MouseMovedEvent, MouseRegion, MouseState, PaintContext,
+    RenderContext, SizeConstraint, View,
 };
 use serde_json::json;
+use std::{any::TypeId, ops::Range};
 
 pub struct MouseEventHandler {
     child: ElementBox,
